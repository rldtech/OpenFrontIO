--- conflicted
+++ resolved
@@ -1,473 +1,193 @@
 {
-  "name": "Europe",
-  "width": 2000,
-  "height": 1000,
-  "nations": [
-    {
-<<<<<<< HEAD
-      "coordinates": [
-        171,
-        171
-      ],
-      "name": "Iceland 🇮🇸",
-      "strength": 1,
-      "flag": "is"
-    },
-    {
-      "coordinates": [
-        477,
-        473
-      ],
-      "name": "Ireland 🇮🇪",
-      "strength": 1,
-      "flag": "ie"
-    },
-    {
-      "coordinates": [
-        650,
-        500
-      ],
-      "name": "England 🇬🇧",
-      "strength": 3,
-      "flag": "gb"
-    },
-    {
-      "coordinates": [
-        560,
-        800
-      ],
-      "name": "Spain 🇪🇸",
-      "strength": 2,
-      "flag": "es"
-    },
-    {
-      "coordinates": [
-        726,
-        616
-      ],
-      "name": "France 🇫🇷",
-      "strength": 2,
-      "flag": "fr"
-    },
-    {
-      "coordinates": [
-        1050,
-        745
-      ],
-      "name": "Italy 🇮🇹",
-      "strength": 1,
-      "flag": "it"
-    },
-    {
-      "coordinates": [
-        872,
-        634
-      ],
-      "name": "Switzerland 🇨🇭",
-      "strength": 1,
-      "flag": "ch"
-    },
-    {
-      "coordinates": [
-        960,
-        271
-      ],
-      "name": "Norway 🇳🇴",
-      "strength": 1,
-      "flag": "no"
-    },
-    {
-      "coordinates": [
-        1095,
-        336
-      ],
-      "name": "Sweden 🇸🇪",
-      "strength": 1,
-      "flag": "se"
-    },
-    {
-      "coordinates": [
-        1403,
-        235
-      ],
-      "name": "Finland 🇫🇮",
-      "strength": 1,
-      "flag": "fi"
-    },
-    {
-      "coordinates": [
-        775,
-        541
-      ],
-      "name": "Belgium 🇧🇪",
-      "strength": 1,
-      "flag": "be"
-    },
-    {
-      "coordinates": [
-        868,
-        487
-      ],
-      "name": "Netherlands 🇳🇱",
-      "strength": 1,
-      "flag": "nl"
-    },
-    {
-      "coordinates": [
-        1000,
-        480
-      ],
-      "name": "Germany 🇩🇪",
-      "strength": 1,
-      "flag": "de"
-    },
-    {
-      "coordinates": [
-        1017,
-        628
-      ],
-      "name": "Austria 🇦🇹",
-      "strength": 1,
-      "flag": "at"
-    },
-    {
-      "coordinates": [
-        1120,
-        477
-      ],
-      "name": "Poland 🇵🇱",
-      "strength": 1,
-      "flag": "pl"
-    },
-    {
-      "coordinates": [
-        1060,
-        530
-      ],
-      "name": "Czechia 🇨🇿",
-      "strength": 1,
-      "flag": "cz"
-    },
-    {
-      "coordinates": [
-        1540,
-        602
-      ],
-      "name": "Ukraine 🇺🇦",
-      "strength": 1,
-      "flag": "ua"
-    },
-    {
-      "coordinates": [
-        1500,
-        440
-      ],
-      "name": "Belarus 🇧🇾",
-      "strength": 1,
-      "flag": "by"
-    },
-    {
-      "coordinates": [
-        1400,
-        670
-      ],
-      "name": "Romania 🇷🇴",
-      "strength": 1,
-      "flag": "ro"
-    },
-    {
-      "coordinates": [
-        1580,
-        834
-      ],
-      "name": "Turkiye 🇹🇷",
-      "strength": 1,
-      "flag": "tr"
-    },
-    {
-      "coordinates": [
-        525,
-        955
-      ],
-      "name": "Morocco 🇲🇦",
-      "strength": 1,
-      "flag": "ma"
-    },
-    {
-      "coordinates": [
-        1674,
-        449
-      ],
-      "name": "Russia 🇷🇺",
-      "strength": 3,
-      "flag": "ru"
-    },
-    {
-      "coordinates": [
-        1750,
-        950
-      ],
-      "name": "Syria 🇸🇾",
-      "strength": 1,
-      "flag": "sy"
-    },
-    {
-      "coordinates": [
-        1930,
-        950
-      ],
-      "name": "Iraq 🇮🇶",
-      "strength": 1,
-      "flag": "iq"
-    },
-    {
-      "coordinates": [
-        1900,
-        720
-      ],
-      "name": "Georgia 🇬🇪",
-      "strength": 1,
-      "flag": "ge"
-    },
-    {
-      "coordinates": [
-        950,
-        930
-      ],
-      "name": "Tunisia 🇹🇳",
-      "strength": 1,
-      "flag": "tn"
-    },
-    {
-      "coordinates": [
-        740,
-        940
-      ],
-      "name": "Algeria 🇩🇿",
-      "strength": 1,
-      "flag": "dz"
-    },
-    {
-      "coordinates": [
-        460,
-        830
-      ],
-      "name": "Portugal 🇵🇹",
-      "strength": 1,
-      "flag": "pt"
-    },
-    {
-      "coordinates": [
-        1300,
-        830
-      ],
-      "name": "Greece 🇬🇷",
-      "strength": 1,
-      "flag": "gr"
-    },
-    {
-      "coordinates": [
-        1270,
-        700
-      ],
-      "name": "Serbia 🇷🇸",
-      "strength": 1,
-      "flag": "rs"
-    },
-    {
-      "coordinates": [
-        1200,
-        630
-      ],
-      "name": "Hungary 🇭🇺",
-      "strength": 1,
-      "flag": "hu"
-=======
-      "coordinates": [171, 171],
-      "name": "Iceland",
-      "strength": 1,
-      "flag": "IS"
-    },
-    {
-      "coordinates": [477, 473],
-      "name": "Ireland",
-      "strength": 1,
-      "flag": "IE"
-    },
-    {
-      "coordinates": [650, 500],
-      "name": "United Kingdom",
-      "strength": 3,
-      "flag": "GB"
-    },
-    {
-      "coordinates": [560, 800],
-      "name": "Spain",
-      "strength": 2,
-      "flag": "ES"
-    },
-    {
-      "coordinates": [726, 616],
-      "name": "France",
-      "strength": 2,
-      "flag": "FR"
-    },
-    {
-      "coordinates": [1050, 745],
-      "name": "Italy",
-      "strength": 1,
-      "flag": "IT"
-    },
-    {
-      "coordinates": [872, 634],
-      "name": "Switzerland",
-      "strength": 1,
-      "flag": "CH"
-    },
-    {
-      "coordinates": [960, 271],
-      "name": "Norway",
-      "strength": 1,
-      "flag": "NO"
-    },
-    {
-      "coordinates": [1095, 336],
-      "name": "Sweden",
-      "strength": 1,
-      "flag": "SE"
-    },
-    {
-      "coordinates": [1403, 235],
-      "name": "Finland",
-      "strength": 1,
-      "flag": "FI"
-    },
-    {
-      "coordinates": [775, 541],
-      "name": "Belgium",
-      "strength": 1,
-      "flag": "BE"
-    },
-    {
-      "coordinates": [868, 487],
-      "name": "Netherlands",
-      "strength": 1,
-      "flag": "NL"
-    },
-    {
-      "coordinates": [1000, 480],
-      "name": "Germany",
-      "strength": 1,
-      "flag": "DE"
-    },
-    {
-      "coordinates": [1017, 628],
-      "name": "Austria",
-      "strength": 1,
-      "flag": "AT"
-    },
-    {
-      "coordinates": [1120, 477],
-      "name": "Poland",
-      "strength": 1,
-      "flag": "PL"
-    },
-    {
-      "coordinates": [1060, 530],
-      "name": "Czech Republic",
-      "strength": 1,
-      "flag": "CZ"
-    },
-    {
-      "coordinates": [1540, 602],
-      "name": "Ukraine",
-      "strength": 1,
-      "flag": "UA"
-    },
-    {
-      "coordinates": [1500, 440],
-      "name": "Belarus",
-      "strength": 1,
-      "flag": "BY"
-    },
-    {
-      "coordinates": [1400, 670],
-      "name": "Romania",
-      "strength": 1,
-      "flag": "RO"
-    },
-    {
-      "coordinates": [1580, 834],
-      "name": "Turkey",
-      "strength": 1,
-      "flag": "TR"
-    },
-    {
-      "coordinates": [525, 955],
-      "name": "Morocco",
-      "strength": 1,
-      "flag": "MA"
-    },
-    {
-      "coordinates": [1674, 449],
-      "name": "Russian Federation",
-      "strength": 3,
-      "flag": "RU"
-    },
-    {
-      "coordinates": [1750, 950],
-      "name": "Syrian Arab Republic",
-      "strength": 1,
-      "flag": "SY"
-    },
-    {
-      "coordinates": [1930, 950],
-      "name": "Iraq",
-      "strength": 1,
-      "flag": "IQ"
-    },
-    {
-      "coordinates": [1900, 720],
-      "name": "Georgia",
-      "strength": 1,
-      "flag": "GE"
-    },
-    {
-      "coordinates": [950, 930],
-      "name": "Tunisia",
-      "strength": 1,
-      "flag": "TN"
-    },
-    {
-      "coordinates": [740, 940],
-      "name": "Algeria",
-      "strength": 1,
-      "flag": "DZ"
-    },
-    {
-      "coordinates": [460, 830],
-      "name": "Portugal",
-      "strength": 1,
-      "flag": "PT"
-    },
-    {
-      "coordinates": [1300, 830],
-      "name": "Greece",
-      "strength": 1,
-      "flag": "GR"
-    },
-    {
-      "coordinates": [1270, 700],
-      "name": "Serbia",
-      "strength": 1,
-      "flag": "RS"
-    },
-    {
-      "coordinates": [1200, 630],
-      "name": "Hungary",
-      "strength": 1,
-      "flag": "HU"
->>>>>>> 91ca03af
-    }
-  ]
-}+    "name": "Europe",
+    "width": 2000,
+    "height": 1000,
+    "nations": [
+      {
+        "coordinates": [171, 171],
+        "name": "Iceland",
+        "strength": 1,
+        "flag": "is"
+      },
+      {
+        "coordinates": [477, 473],
+        "name": "Ireland",
+        "strength": 1,
+        "flag": "ie"
+      },
+      {
+        "coordinates": [650, 500],
+        "name": "United Kingdom",
+        "strength": 3,
+        "flag": "gb"
+      },
+      {
+        "coordinates": [560, 800],
+        "name": "Spain",
+        "strength": 2,
+        "flag": "es"
+      },
+      {
+        "coordinates": [726, 616],
+        "name": "France",
+        "strength": 2,
+        "flag": "fr"
+      },
+      {
+        "coordinates": [1050, 745],
+        "name": "Italy",
+        "strength": 1,
+        "flag": "it"
+      },
+      {
+        "coordinates": [872, 634],
+        "name": "Switzerland",
+        "strength": 1,
+        "flag": "ch"
+      },
+      {
+        "coordinates": [960, 271],
+        "name": "Norway",
+        "strength": 1,
+        "flag": "no"
+      },
+      {
+        "coordinates": [1095, 336],
+        "name": "Sweden",
+        "strength": 1,
+        "flag": "se"
+      },
+      {
+        "coordinates": [1403, 235],
+        "name": "Finland",
+        "strength": 1,
+        "flag": "fi"
+      },
+      {
+        "coordinates": [775, 541],
+        "name": "Belgium",
+        "strength": 1,
+        "flag": "be"
+      },
+      {
+        "coordinates": [868, 487],
+        "name": "Netherlands",
+        "strength": 1,
+        "flag": "nl"
+      },
+      {
+        "coordinates": [1000, 480],
+        "name": "Germany",
+        "strength": 1,
+        "flag": "de"
+      },
+      {
+        "coordinates": [1017, 628],
+        "name": "Austria",
+        "strength": 1,
+        "flag": "at"
+      },
+      {
+        "coordinates": [1120, 477],
+        "name": "Poland",
+        "strength": 1,
+        "flag": "pl"
+      },
+      {
+        "coordinates": [1060, 530],
+        "name": "Czech Republic",
+        "strength": 1,
+        "flag": "cz"
+      },
+      {
+        "coordinates": [1540, 602],
+        "name": "Ukraine",
+        "strength": 1,
+        "flag": "ua"
+      },
+      {
+        "coordinates": [1500, 440],
+        "name": "Belarus",
+        "strength": 1,
+        "flag": "by"
+      },
+      {
+        "coordinates": [1400, 670],
+        "name": "Romania",
+        "strength": 1,
+        "flag": "ro"
+      },
+      {
+        "coordinates": [1580, 834],
+        "name": "Turkey",
+        "strength": 1,
+        "flag": "tr"
+      },
+      {
+        "coordinates": [525, 955],
+        "name": "Morocco",
+        "strength": 1,
+        "flag": "ma"
+      },
+      {
+        "coordinates": [1674, 449],
+        "name": "Russian Federation",
+        "strength": 3,
+        "flag": "ru"
+      },
+      {
+        "coordinates": [1750, 950],
+        "name": "Syrian Arab Republic",
+        "strength": 1,
+        "flag": "sy"
+      },
+      {
+        "coordinates": [1930, 950],
+        "name": "Iraq",
+        "strength": 1,
+        "flag": "iq"
+      },
+      {
+        "coordinates": [1900, 720],
+        "name": "Georgia",
+        "strength": 1,
+        "flag": "ge"
+      },
+      {
+        "coordinates": [950, 930],
+        "name": "Tunisia",
+        "strength": 1,
+        "flag": "tn"
+      },
+      {
+        "coordinates": [740, 940],
+        "name": "Algeria",
+        "strength": 1,
+        "flag": "dz"
+      },
+      {
+        "coordinates": [460, 830],
+        "name": "Portugal",
+        "strength": 1,
+        "flag": "pt"
+      },
+      {
+        "coordinates": [1300, 830],
+        "name": "Greece",
+        "strength": 1,
+        "flag": "gr"
+      },
+      {
+        "coordinates": [1270, 700],
+        "name": "Serbia",
+        "strength": 1,
+        "flag": "rs"
+      },
+      {
+        "coordinates": [1200, 630],
+        "name": "Hungary",
+        "strength": 1,
+        "flag": "hu"
+      }
+    ]
+  }