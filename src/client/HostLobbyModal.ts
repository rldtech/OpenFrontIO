--- conflicted
+++ resolved
@@ -38,11 +38,7 @@
 
   render() {
     return html`
-<<<<<<< HEAD
-      <o-modal title="Private lobby">
-=======
       <o-modal title=${translateText("host_modal.title")}>
->>>>>>> 4849da4f
         <div class="lobby-id-box">
           <button
             class="lobby-id-button"
@@ -50,26 +46,6 @@
             ?disabled=${this.copySuccess}
           >
             <span class="lobby-id">${this.lobbyId}</span>
-<<<<<<< HEAD
-            ${this.copySuccess
-              ? html`<span class="copy-success-icon">✓</span>`
-              : html`
-                  <svg
-                    class="clipboard-icon"
-                    stroke="currentColor"
-                    fill="currentColor"
-                    stroke-width="0"
-                    viewBox="0 0 512 512"
-                    height="18px"
-                    width="18px"
-                    xmlns="http://www.w3.org/2000/svg"
-                  >
-                    <path
-                      d="M296 48H176.5C154.4 48 136 65.4 136 87.5V96h-7.5C106.4 96 88 113.4 88 135.5v288c0 22.1 18.4 40.5 40.5 40.5h208c22.1 0 39.5-18.4 39.5-40.5V416h8.5c22.1 0 39.5-18.4 39.5-40.5V176L296 48zm0 44.6l83.4 83.4H296V92.6zm48 330.9c0 4.7-3.4 8.5-7.5 8.5h-208c-4.4 0-8.5-4.1-8.5-8.5v-288c0-4.1 3.8-7.5 8.5-7.5h7.5v255.5c0 22.1 10.4 32.5 32.5 32.5H344v7.5zm48-48c0 4.7-3.4 8.5-7.5 8.5h-208c-4.4 0-8.5-4.1-8.5-8.5v-288c0-4.1 3.8-7.5 8.5-7.5H264v128h128v167.5z"
-                    ></path>
-                  </svg>
-                `}
-=======
             ${
               this.copySuccess
                 ? html`<span class="copy-success-icon">✓</span>`
@@ -90,17 +66,12 @@
                     </svg>
                   `
             }
->>>>>>> 4849da4f
           </button>
         </div>
         <div class="options-layout">
           <!-- Map Selection -->
           <div class="options-section">
-<<<<<<< HEAD
-            <div class="option-title">Map</div>
-=======
             <div class="option-title">${translateText("host_modal.map")}</div>
->>>>>>> 4849da4f
             <div class="option-cards">
               ${Object.entries(GameMapType)
                 .filter(([key]) => isNaN(Number(key)))
@@ -111,26 +82,17 @@
                         .mapKey=${key}
                         .selected=${!this.useRandomMap &&
                         this.selectedMap === value}
-<<<<<<< HEAD
-=======
                         .translation=${translateText(
                           `map.${key.toLowerCase()}`,
                         )}
->>>>>>> 4849da4f
                       ></map-display>
                     </div>
                   `,
                 )}
               <div
-<<<<<<< HEAD
-                class="option-card random-map ${this.useRandomMap
-                  ? "selected"
-                  : ""}"
-=======
                 class="option-card random-map ${
                   this.useRandomMap ? "selected" : ""
                 }"
->>>>>>> 4849da4f
                 @click=${this.handleRandomMapToggle}
               >
                 <div class="option-image">
@@ -140,22 +102,14 @@
                     style="width:100%; aspect-ratio: 4/2; object-fit:cover; border-radius:8px;"
                   />
                 </div>
-<<<<<<< HEAD
-                <div class="option-card-title">Random</div>
-=======
                 <div class="option-card-title">${translateText("map.random")}</div>
->>>>>>> 4849da4f
               </div>
             </div>
           </div>
 
           <!-- Difficulty Selection -->
           <div class="options-section">
-<<<<<<< HEAD
-            <div class="option-title">Difficulty</div>
-=======
             <div class="option-title">${translateText("host_modal.difficulty")}</div>
->>>>>>> 4849da4f
             <div class="option-cards">
               ${Object.entries(Difficulty)
                 .filter(([key]) => isNaN(Number(key)))
@@ -171,13 +125,9 @@
                         .difficultyKey=${key}
                       ></difficulty-display>
                       <p class="option-card-title">
-<<<<<<< HEAD
-                        ${DifficultyDescription[key]}
-=======
                         ${translateText(
                           `difficulty.${DifficultyDescription[key]}`,
                         )}
->>>>>>> 4849da4f
                       </p>
                     </div>
                   `,
@@ -185,105 +135,6 @@
             </div>
           </div>
 
-<<<<<<< HEAD
-          <!-- Game Options -->
-          <div class="options-section">
-            <div class="option-title">Options</div>
-            <div class="option-cards">
-              <label for="private-lobby-bots-count" class="option-card">
-                <input
-                  type="range"
-                  id="private-lobby-bots-count"
-                  min="0"
-                  max="400"
-                  step="1"
-                  @input=${this.handleBotsChange}
-                  @change=${this.handleBotsChange}
-                  .value="${String(this.bots)}"
-                />
-                <div class="option-card-title">
-                  Bots: ${this.bots == 0 ? "Disabled" : this.bots}
-                </div>
-              </label>
-
-              <label
-                for="private-lobby-disable-npcd"
-                class="option-card ${this.disableNPCs ? "selected" : ""}"
-              >
-                <div class="checkbox-icon"></div>
-                <input
-                  type="checkbox"
-                  id="private-lobby-disable-npcd"
-                  @change=${this.handleDisableNPCsChange}
-                  .checked=${this.disableNPCs}
-                />
-                <div class="option-card-title">Disable Nations</div>
-              </label>
-
-              <label
-                for="private-lobby-instant-build"
-                class="option-card ${this.instantBuild ? "selected" : ""}"
-              >
-                <div class="checkbox-icon"></div>
-                <input
-                  type="checkbox"
-                  id="private-lobby-instant-build"
-                  @change=${this.handleInstantBuildChange}
-                  .checked=${this.instantBuild}
-                />
-                <div class="option-card-title">Instant build</div>
-              </label>
-
-              <label
-                for="private-lobby-infinite-gold"
-                class="option-card ${this.infiniteGold ? "selected" : ""}"
-              >
-                <div class="checkbox-icon"></div>
-                <input
-                  type="checkbox"
-                  id="private-lobby-infinite-gold"
-                  @change=${this.handleInfiniteGoldChange}
-                  .checked=${this.infiniteGold}
-                />
-                <div class="option-card-title">Infinite gold</div>
-              </label>
-
-              <label
-                for="private-lobby-infinite-troops"
-                class="option-card ${this.infiniteTroops ? "selected" : ""}"
-              >
-                <div class="checkbox-icon"></div>
-                <input
-                  type="checkbox"
-                  id="private-lobby-infinite-troops"
-                  @change=${this.handleInfiniteTroopsChange}
-                  .checked=${this.infiniteTroops}
-                />
-                <div class="option-card-title">Infinite troops</div>
-              </label>
-              <label
-                for="private-lobby-disable-nukes"
-                class="option-card ${this.disableNukes ? "selected" : ""}"
-              >
-                <div class="checkbox-icon"></div>
-                <input
-                  type="checkbox"
-                  id="disable-nukes"
-                  @change=${this.handleDisableNukesChange}
-                  .checked=${this.disableNukes}
-                />
-                <div class="option-card-title">Disable Nukes</div>
-              </label>
-            </div>
-          </div>
-
-          <!-- Lobby Selection -->
-          <div class="options-section">
-            <div class="option-title">
-              ${this.players.length}
-              ${this.players.length === 1 ? "Player" : "Players"}
-            </div>
-=======
             <!-- Game Options -->
             <div class="options-section">
               <div class="option-title">
@@ -403,7 +254,6 @@
                     : translateText("host_modal.players")
                 }
               </div>
->>>>>>> 4849da4f
 
             <div class="players-list">
               ${this.players.map(
@@ -411,19 +261,6 @@
               )}
             </div>
           </div>
-<<<<<<< HEAD
-        </div>
-        <div class="flex justify-center">
-          <o-button
-            .title=${this.players.length === 1
-              ? "Waiting for players..."
-              : "Start Game"}
-            ?disable=${this.players.length < 2}
-            @click=${this.startGame}
-            block
-          >
-          </o-button>
-=======
 					
           <button
             @click=${this.startGame}
@@ -436,7 +273,6 @@
                 : translateText("host_modal.start")
             }
           </button>
->>>>>>> 4849da4f
         </div>
       </o-modal>
     `;
