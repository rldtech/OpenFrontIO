import { consolex } from "../core/Consolex";
import {
  AllPlayersStats,
  ClientMessage,
  ClientMessageSchema,
  ClientSendWinnerMessage,
  GameRecordSchema,
  Intent,
  PlayerRecord,
  ServerMessage,
  ServerStartGameMessageSchema,
  Turn,
} from "../core/Schemas";
import { createGameRecord, decompressGameRecord } from "../core/Util";
import { LobbyConfig } from "./ClientGameRunner";
import { getPersistentIDFromCookie } from "./Main";

export class LocalServer {
  // All turns from the game record on replay.
  private replayTurns: Turn[] = [];

  private turns: Turn[] = [];

  private intents: Intent[] = [];
  private startedAt: number;

<<<<<<< HEAD
  private endTurnIntervalID: NodeJS.Timeout;

=======
>>>>>>> 7c163e23
  private paused = false;

  private winner: ClientSendWinnerMessage | null = null;
  private allPlayersStats: AllPlayersStats = {};

  private turnsExecuted = 0;
  private lastTurnCompletedTime = 0;

  private turnCheckInterval: NodeJS.Timeout;

  constructor(
    private lobbyConfig: LobbyConfig,
    private clientConnect: () => void,
    private clientMessage: (message: ServerMessage) => void,
    private isReplay: boolean,
  ) {}

  start() {
    this.turnCheckInterval = setInterval(() => {
      if (this.turnsExecuted == this.turns.length) {
        if (
          this.isReplay ||
          Date.now() >
            this.lastTurnCompletedTime +
              this.lobbyConfig.serverConfig.turnIntervalMs()
        ) {
          this.endTurn();
        }
      }
    }, 5);

    this.startedAt = Date.now();
    this.clientConnect();
    if (this.lobbyConfig.gameRecord) {
      this.replayTurns = decompressGameRecord(
        this.lobbyConfig.gameRecord,
      ).turns;
    }
    if (typeof this.lobbyConfig.gameStartInfo === "undefined") {
      throw new Error("missing gameStartInfo");
    }
    this.clientMessage(
      ServerStartGameMessageSchema.parse({
        type: "start",
        gameID: this.lobbyConfig.gameStartInfo.gameID,
        gameStartInfo: this.lobbyConfig.gameStartInfo,
        turns: [],
      }),
    );
  }

  pause() {
    this.paused = true;
  }

  resume() {
    this.paused = false;
  }

  onMessage(message: string) {
    const clientMsg: ClientMessage = ClientMessageSchema.parse(
      JSON.parse(message),
    );
    if (clientMsg.type === "intent") {
      if (this.lobbyConfig.gameRecord) {
        // If we are replaying a game, we don't want to process intents
        return;
      }
      if (this.paused) {
        if (clientMsg.intent.type === "troop_ratio") {
          // Store troop change events because otherwise they are
          // not registered when game is paused.
          this.intents.push(clientMsg.intent);
        }
        return;
      }
      this.intents.push(clientMsg.intent);
    }
    if (clientMsg.type === "hash") {
      if (!this.lobbyConfig.gameRecord) {
        // If we are playing a singleplayer then store hash.
        this.turns[clientMsg.turnNumber].hash = clientMsg.hash;
        return;
      }
      // If we are replaying a game then verify hash.
      const archivedHash = this.replayTurns[clientMsg.turnNumber].hash;
      if (!archivedHash) {
        console.warn(
          `no archived hash found for turn ${clientMsg.turnNumber}, client hash: ${clientMsg.hash}`,
        );
        return;
      }
      if (archivedHash !== clientMsg.hash) {
        console.error(
          `desync detected on turn ${clientMsg.turnNumber}, client hash: ${clientMsg.hash}, server hash: ${archivedHash}`,
        );
        this.clientMessage({
          type: "desync",
          turn: clientMsg.turnNumber,
          correctHash: archivedHash,
          clientsWithCorrectHash: 0,
          totalActiveClients: 1,
          yourHash: clientMsg.hash,
        });
      } else {
        console.log(
          `hash verified on turn ${clientMsg.turnNumber}, client hash: ${clientMsg.hash}, server hash: ${archivedHash}`,
        );
      }
    }
    if (clientMsg.type === "winner") {
      this.winner = clientMsg;
      this.allPlayersStats = clientMsg.allPlayersStats;
    }
  }

  public turnComplete() {
    this.turnsExecuted++;
    this.lastTurnCompletedTime = Date.now();
  }

  private endTurn() {
    if (this.paused) {
      return;
    }
<<<<<<< HEAD
    if (typeof this.lobbyConfig.gameStartInfo === "undefined") {
      throw new Error("missing gameStartInfo");
=======
    if (this.replayTurns.length > 0) {
      this.intents = this.replayTurns[this.turns.length].intents;
>>>>>>> 7c163e23
    }
    const pastTurn: Turn = {
      turnNumber: this.turns.length,
      intents: this.intents,
    };
    this.turns.push(pastTurn);
    this.intents = [];
    this.clientMessage({
      type: "turn",
      turn: pastTurn,
    });
  }

  public endGame(saveFullGame: boolean = false) {
    consolex.log("local server ending game");
    clearInterval(this.turnCheckInterval);
    const players: PlayerRecord[] = [
      {
        ip: null,
        persistentID: getPersistentIDFromCookie(),
        username: this.lobbyConfig.playerName,
        clientID: this.lobbyConfig.clientID,
      },
    ];
    if (typeof this.lobbyConfig.gameStartInfo === "undefined") {
      throw new Error("missing gameStartInfo");
    }
    const record = createGameRecord(
      this.lobbyConfig.gameStartInfo.gameID,
      this.lobbyConfig.gameStartInfo,
      players,
      this.turns,
      this.startedAt,
      Date.now(),
      this.winner?.winner ?? null,
      this.winner?.winnerType ?? null,
      this.allPlayersStats,
    );
    if (!saveFullGame) {
      // Clear turns because beacon only supports up to 64kb
      record.turns = [];
    }
    // For unload events, sendBeacon is the only reliable method
    const blob = new Blob([JSON.stringify(GameRecordSchema.parse(record))], {
      type: "application/json",
    });
    const workerPath = this.lobbyConfig.serverConfig.workerPath(
      this.lobbyConfig.gameStartInfo.gameID,
    );
    navigator.sendBeacon(`/${workerPath}/api/archive_singleplayer_game`, blob);
  }
}<|MERGE_RESOLUTION|>--- conflicted
+++ resolved
@@ -24,11 +24,6 @@
   private intents: Intent[] = [];
   private startedAt: number;
 
-<<<<<<< HEAD
-  private endTurnIntervalID: NodeJS.Timeout;
-
-=======
->>>>>>> 7c163e23
   private paused = false;
 
   private winner: ClientSendWinnerMessage | null = null;
@@ -154,13 +149,8 @@
     if (this.paused) {
       return;
     }
-<<<<<<< HEAD
-    if (typeof this.lobbyConfig.gameStartInfo === "undefined") {
-      throw new Error("missing gameStartInfo");
-=======
     if (this.replayTurns.length > 0) {
       this.intents = this.replayTurns[this.turns.length].intents;
->>>>>>> 7c163e23
     }
     const pastTurn: Turn = {
       turnNumber: this.turns.length,
