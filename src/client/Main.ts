--- conflicted
+++ resolved
@@ -155,7 +155,6 @@
       hlpModal.open();
     });
 
-<<<<<<< HEAD
     const flagInputModal = document.querySelector(
       "flag-input-modal",
     ) as FlagInputModal;
@@ -163,7 +162,7 @@
     document.getElementById("flag-input_").addEventListener("click", () => {
       flagInputModal.open();
     });
-=======
+    
     const claims = isLoggedIn();
     if (claims === false) {
       // Not logged in
@@ -198,7 +197,6 @@
         // TODO: Update the page for logged in user
       });
     }
->>>>>>> 1d0732d3
 
     const settingsModal = document.querySelector(
       "user-setting",
