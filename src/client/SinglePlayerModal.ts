import { LitElement, html } from "lit";
import { customElement, query, state } from "lit/decorators.js";
import { Difficulty, GameMapType, GameType } from "../core/game/Game";
import { generateID as generateID } from "../core/Util";
import { consolex } from "../core/Consolex";
import "./components/Difficulties";
import "./components/baseComponents/Modal";
import "./components/baseComponents/Button";
import { DifficultyDescription } from "./components/Difficulties";
import "./components/Maps";
import randomMap from "../../resources/images/RandomMap.png";
import { GameInfo } from "../core/Schemas";
import { JoinLobbyEvent } from "./Main";
import { translateText } from "../client/Utils";

@customElement("single-player-modal")
export class SinglePlayerModal extends LitElement {
  @query("o-modal") private modalEl!: HTMLElement & {
    open: () => void;
    close: () => void;
  };
  @state() private selectedMap: GameMapType = GameMapType.World;
  @state() private selectedDifficulty: Difficulty = Difficulty.Medium;
  @state() private disableNPCs: boolean = false;
  @state() private disableNukes: boolean = false;
  @state() private bots: number = 400;
  @state() private infiniteGold: boolean = false;
  @state() private infiniteTroops: boolean = false;
  @state() private instantBuild: boolean = false;
  @state() private useRandomMap: boolean = false;

  render() {
    return html`
<<<<<<< HEAD
      <o-modal title="Single Player">
        <div class="options-layout">
          <!-- Map Selection -->
          <div class="options-section">
            <div class="option-title">Map</div>
=======
      <o-modal title=${translateText("single_modal.title")}>
        <div class="options-layout">
          <!-- Map Selection -->
          <div class="options-section">
            <div class="option-title">${translateText("single_modal.map")}</div>
>>>>>>> 4849da4f
            <div class="option-cards">
              ${Object.entries(GameMapType)
                .filter(([key]) => isNaN(Number(key)))
                .map(
                  ([key, value]) => html`
                    <div
                      @click=${function () {
                        this.handleMapSelection(value);
                      }}
                    >
                      <map-display
                        .mapKey=${key}
                        .selected=${!this.useRandomMap &&
                        this.selectedMap === value}
<<<<<<< HEAD
=======
                        .translation=${translateText(
                          `map.${key.toLowerCase()}`,
                        )}
>>>>>>> 4849da4f
                      ></map-display>
                    </div>
                  `,
                )}
              <div
                class="option-card random-map ${this.useRandomMap
                  ? "selected"
                  : ""}"
                @click=${this.handleRandomMapToggle}
              >
                <div class="option-image">
                  <img
                    src=${randomMap}
                    alt="Random Map"
                    style="width:100%; aspect-ratio: 4/2; object-fit:cover; border-radius:8px;"
                  />
<<<<<<< HEAD
=======
                </div>
                <div class="option-card-title">
                  ${translateText("map.random")}
>>>>>>> 4849da4f
                </div>
                <div class="option-card-title">Random</div>
              </div>
            </div>
          </div>

          <!-- Difficulty Selection -->
          <div class="options-section">
<<<<<<< HEAD
            <div class="option-title">Difficulty</div>
            <div class="option-cards">
              ${Object.entries(Difficulty)
                .filter(([key]) => isNaN(Number(key)))
                .map(
                  ([key, value]) => html`
                    <div
                      class="option-card ${this.selectedDifficulty === value
                        ? "selected"
                        : ""}"
                      @click=${() => this.handleDifficultySelection(value)}
                    >
                      <difficulty-display
                        .difficultyKey=${key}
                      ></difficulty-display>
                      <p class="option-card-title">
                        ${DifficultyDescription[key]}
                      </p>
                    </div>
                  `,
                )}
            </div>
          </div>

          <!-- Game Options -->
          <div class="options-section">
            <div class="option-title">Options</div>
            <div class="option-cards">
              <label for="bots-count" class="option-card">
                <input
                  type="range"
                  id="bots-count"
                  min="0"
                  max="400"
                  step="1"
                  @input=${this.handleBotsChange}
                  @change=${this.handleBotsChange}
                  .value="${this.bots}"
                />
                <div class="option-card-title">
                  Bots: ${this.bots == 0 ? "Disabled" : this.bots}
                </div>
              </label>

              <label
                for="disable-npcs"
                class="option-card ${this.disableNPCs ? "selected" : ""}"
              >
                <div class="checkbox-icon"></div>
                <input
                  type="checkbox"
                  id="disable-npcs"
                  @change=${this.handleDisableNPCsChange}
                  .checked=${this.disableNPCs}
                />
                <div class="option-card-title">Disable Nations</div>
              </label>
              <label
                for="instant-build"
                class="option-card ${this.instantBuild ? "selected" : ""}"
              >
                <div class="checkbox-icon"></div>
                <input
                  type="checkbox"
                  id="instant-build"
                  @change=${this.handleInstantBuildChange}
                  .checked=${this.instantBuild}
                />
                <div class="option-card-title">Instant build</div>
              </label>

              <label
                for="infinite-gold"
                class="option-card ${this.infiniteGold ? "selected" : ""}"
              >
                <div class="checkbox-icon"></div>
                <input
                  type="checkbox"
                  id="infinite-gold"
                  @change=${this.handleInfiniteGoldChange}
                  .checked=${this.infiniteGold}
                />
                <div class="option-card-title">Infinite gold</div>
              </label>

              <label
                for="infinite-troops"
                class="option-card ${this.infiniteTroops ? "selected" : ""}"
              >
                <div class="checkbox-icon"></div>
                <input
                  type="checkbox"
                  id="infinite-troops"
                  @change=${this.handleInfiniteTroopsChange}
                  .checked=${this.infiniteTroops}
                />
                <div class="option-card-title">Infinite troops</div>
              </label>

              <label
                for="disable-nukes"
                class="option-card ${this.disableNukes ? "selected" : ""}"
              >
                <div class="checkbox-icon"></div>
                <input
                  type="checkbox"
                  id="disable-nukes"
                  @change=${this.handleDisableNukesChange}
                  .checked=${this.disableNukes}
                />
                <div class="option-card-title">Disable Nukes</div>
              </label>
            </div>
          </div>
        </div>

        <o-button
          title="Start Game"
=======
            <div class="option-title">
              ${translateText("single_modal.difficulty")}
            </div>
            <div class="option-cards">
              ${Object.entries(Difficulty)
                .filter(([key]) => isNaN(Number(key)))
                .map(
                  ([key, value]) => html`
                    <div
                      class="option-card ${this.selectedDifficulty === value
                        ? "selected"
                        : ""}"
                      @click=${() => this.handleDifficultySelection(value)}
                    >
                      <difficulty-display
                        .difficultyKey=${key}
                      ></difficulty-display>
                      <p class="option-card-title">
                        ${translateText(
                          `difficulty.${DifficultyDescription[key]}`,
                        )}
                      </p>
                    </div>
                  `,
                )}
            </div>
          </div>

          <!-- Game Options -->
          <div class="options-section">
            <div class="option-title">
              ${translateText("single_modal.options_title")}
            </div>
            <div class="option-cards">
              <label for="bots-count" class="option-card">
                <input
                  type="range"
                  id="bots-count"
                  min="0"
                  max="400"
                  step="1"
                  @input=${this.handleBotsChange}
                  @change=${this.handleBotsChange}
                  .value="${this.bots}"
                />
                <div class="option-card-title">
                  <span>${translateText("single_modal.bots")}</span>${this
                    .bots == 0
                    ? translateText("single_modal.bots_disabled")
                    : this.bots}
                </div>
              </label>

              <label
                for="disable-npcs"
                class="option-card ${this.disableNPCs ? "selected" : ""}"
              >
                <div class="checkbox-icon"></div>
                <input
                  type="checkbox"
                  id="disable-npcs"
                  @change=${this.handleDisableNPCsChange}
                  .checked=${this.disableNPCs}
                />
                <div class="option-card-title">
                  ${translateText("single_modal.disable_nations")}
                </div>
              </label>
              <label
                for="instant-build"
                class="option-card ${this.instantBuild ? "selected" : ""}"
              >
                <div class="checkbox-icon"></div>
                <input
                  type="checkbox"
                  id="instant-build"
                  @change=${this.handleInstantBuildChange}
                  .checked=${this.instantBuild}
                />
                <div class="option-card-title">
                  ${translateText("single_modal.instant_build")}
                </div>
              </label>

              <label
                for="infinite-gold"
                class="option-card ${this.infiniteGold ? "selected" : ""}"
              >
                <div class="checkbox-icon"></div>
                <input
                  type="checkbox"
                  id="infinite-gold"
                  @change=${this.handleInfiniteGoldChange}
                  .checked=${this.infiniteGold}
                />
                <div class="option-card-title">
                  ${translateText("single_modal.infinite_gold")}
                </div>
              </label>

              <label
                for="infinite-troops"
                class="option-card ${this.infiniteTroops ? "selected" : ""}"
              >
                <div class="checkbox-icon"></div>
                <input
                  type="checkbox"
                  id="infinite-troops"
                  @change=${this.handleInfiniteTroopsChange}
                  .checked=${this.infiniteTroops}
                />
                <div class="option-card-title">
                  ${translateText("single_modal.infinite_troops")}
                </div>
              </label>

              <label
                for="disable-nukes"
                class="option-card ${this.disableNukes ? "selected" : ""}"
              >
                <div class="checkbox-icon"></div>
                <input
                  type="checkbox"
                  id="disable-nukes"
                  @change=${this.handleDisableNukesChange}
                  .checked=${this.disableNukes}
                />
                <div class="option-card-title">
                  ${translateText("single_modal.disable_nukes")}
                </div>
              </label>
            </div>
          </div>
        </div>

        <o-button
          title=${translateText("single_modal.start")}
>>>>>>> 4849da4f
          @click=${this.startGame}
          blockDesktop
        ></o-button>
      </o-modal>
    `;
  }

  createRenderRoot() {
    return this; // light DOM
  }

  public open() {
    this.modalEl?.open();
    this.useRandomMap = false;
  }

  public close() {
    this.modalEl?.close();
  }

  private handleRandomMapToggle() {
    this.useRandomMap = true;
  }

  private handleMapSelection(value: GameMapType) {
    this.selectedMap = value;
    this.useRandomMap = false;
  }

  private handleDifficultySelection(value: Difficulty) {
    this.selectedDifficulty = value;
  }

  private handleBotsChange(e: Event) {
    const value = parseInt((e.target as HTMLInputElement).value);
    if (isNaN(value) || value < 0 || value > 400) {
      return;
    }
    this.bots = value;
  }

  private handleInstantBuildChange(e: Event) {
    this.instantBuild = Boolean((e.target as HTMLInputElement).checked);
  }

  private handleInfiniteGoldChange(e: Event) {
    this.infiniteGold = Boolean((e.target as HTMLInputElement).checked);
  }

  private handleInfiniteTroopsChange(e: Event) {
    this.infiniteTroops = Boolean((e.target as HTMLInputElement).checked);
  }

  private handleDisableNPCsChange(e: Event) {
    this.disableNPCs = Boolean((e.target as HTMLInputElement).checked);
  }

  private handleDisableNukesChange(e: Event) {
    this.disableNukes = Boolean((e.target as HTMLInputElement).checked);
  }

  private getRandomMap(): GameMapType {
    const maps = Object.values(GameMapType);
    const randIdx = Math.floor(Math.random() * maps.length);
    return maps[randIdx] as GameMapType;
  }

  private startGame() {
    // If random map is selected, choose a random map now
    if (this.useRandomMap) {
      this.selectedMap = this.getRandomMap();
    }

    consolex.log(
      `Starting single player game with map: ${GameMapType[this.selectedMap]}${this.useRandomMap ? " (Randomly selected)" : ""}`,
    );

    this.dispatchEvent(
      new CustomEvent("join-lobby", {
        detail: {
          gameID: generateID(),
          gameConfig: {
            gameMap: this.selectedMap,
            gameType: GameType.Singleplayer,
            difficulty: this.selectedDifficulty,
            disableNPCs: this.disableNPCs,
            disableNukes: this.disableNukes,
            bots: this.bots,
            infiniteGold: this.infiniteGold,
            infiniteTroops: this.infiniteTroops,
            instantBuild: this.instantBuild,
          },
        } as JoinLobbyEvent,
        bubbles: true,
        composed: true,
      }),
    );
    this.close();
  }
}<|MERGE_RESOLUTION|>--- conflicted
+++ resolved
@@ -31,19 +31,11 @@
 
   render() {
     return html`
-<<<<<<< HEAD
-      <o-modal title="Single Player">
-        <div class="options-layout">
-          <!-- Map Selection -->
-          <div class="options-section">
-            <div class="option-title">Map</div>
-=======
       <o-modal title=${translateText("single_modal.title")}>
         <div class="options-layout">
           <!-- Map Selection -->
           <div class="options-section">
             <div class="option-title">${translateText("single_modal.map")}</div>
->>>>>>> 4849da4f
             <div class="option-cards">
               ${Object.entries(GameMapType)
                 .filter(([key]) => isNaN(Number(key)))
@@ -58,12 +50,9 @@
                         .mapKey=${key}
                         .selected=${!this.useRandomMap &&
                         this.selectedMap === value}
-<<<<<<< HEAD
-=======
                         .translation=${translateText(
                           `map.${key.toLowerCase()}`,
                         )}
->>>>>>> 4849da4f
                       ></map-display>
                     </div>
                   `,
@@ -80,140 +69,16 @@
                     alt="Random Map"
                     style="width:100%; aspect-ratio: 4/2; object-fit:cover; border-radius:8px;"
                   />
-<<<<<<< HEAD
-=======
                 </div>
                 <div class="option-card-title">
                   ${translateText("map.random")}
->>>>>>> 4849da4f
-                </div>
-                <div class="option-card-title">Random</div>
+                </div>
               </div>
             </div>
           </div>
 
           <!-- Difficulty Selection -->
           <div class="options-section">
-<<<<<<< HEAD
-            <div class="option-title">Difficulty</div>
-            <div class="option-cards">
-              ${Object.entries(Difficulty)
-                .filter(([key]) => isNaN(Number(key)))
-                .map(
-                  ([key, value]) => html`
-                    <div
-                      class="option-card ${this.selectedDifficulty === value
-                        ? "selected"
-                        : ""}"
-                      @click=${() => this.handleDifficultySelection(value)}
-                    >
-                      <difficulty-display
-                        .difficultyKey=${key}
-                      ></difficulty-display>
-                      <p class="option-card-title">
-                        ${DifficultyDescription[key]}
-                      </p>
-                    </div>
-                  `,
-                )}
-            </div>
-          </div>
-
-          <!-- Game Options -->
-          <div class="options-section">
-            <div class="option-title">Options</div>
-            <div class="option-cards">
-              <label for="bots-count" class="option-card">
-                <input
-                  type="range"
-                  id="bots-count"
-                  min="0"
-                  max="400"
-                  step="1"
-                  @input=${this.handleBotsChange}
-                  @change=${this.handleBotsChange}
-                  .value="${this.bots}"
-                />
-                <div class="option-card-title">
-                  Bots: ${this.bots == 0 ? "Disabled" : this.bots}
-                </div>
-              </label>
-
-              <label
-                for="disable-npcs"
-                class="option-card ${this.disableNPCs ? "selected" : ""}"
-              >
-                <div class="checkbox-icon"></div>
-                <input
-                  type="checkbox"
-                  id="disable-npcs"
-                  @change=${this.handleDisableNPCsChange}
-                  .checked=${this.disableNPCs}
-                />
-                <div class="option-card-title">Disable Nations</div>
-              </label>
-              <label
-                for="instant-build"
-                class="option-card ${this.instantBuild ? "selected" : ""}"
-              >
-                <div class="checkbox-icon"></div>
-                <input
-                  type="checkbox"
-                  id="instant-build"
-                  @change=${this.handleInstantBuildChange}
-                  .checked=${this.instantBuild}
-                />
-                <div class="option-card-title">Instant build</div>
-              </label>
-
-              <label
-                for="infinite-gold"
-                class="option-card ${this.infiniteGold ? "selected" : ""}"
-              >
-                <div class="checkbox-icon"></div>
-                <input
-                  type="checkbox"
-                  id="infinite-gold"
-                  @change=${this.handleInfiniteGoldChange}
-                  .checked=${this.infiniteGold}
-                />
-                <div class="option-card-title">Infinite gold</div>
-              </label>
-
-              <label
-                for="infinite-troops"
-                class="option-card ${this.infiniteTroops ? "selected" : ""}"
-              >
-                <div class="checkbox-icon"></div>
-                <input
-                  type="checkbox"
-                  id="infinite-troops"
-                  @change=${this.handleInfiniteTroopsChange}
-                  .checked=${this.infiniteTroops}
-                />
-                <div class="option-card-title">Infinite troops</div>
-              </label>
-
-              <label
-                for="disable-nukes"
-                class="option-card ${this.disableNukes ? "selected" : ""}"
-              >
-                <div class="checkbox-icon"></div>
-                <input
-                  type="checkbox"
-                  id="disable-nukes"
-                  @change=${this.handleDisableNukesChange}
-                  .checked=${this.disableNukes}
-                />
-                <div class="option-card-title">Disable Nukes</div>
-              </label>
-            </div>
-          </div>
-        </div>
-
-        <o-button
-          title="Start Game"
-=======
             <div class="option-title">
               ${translateText("single_modal.difficulty")}
             </div>
@@ -351,7 +216,6 @@
 
         <o-button
           title=${translateText("single_modal.start")}
->>>>>>> 4849da4f
           @click=${this.startGame}
           blockDesktop
         ></o-button>
