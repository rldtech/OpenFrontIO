--- conflicted
+++ resolved
@@ -347,20 +347,6 @@
 
   joinGame(numTurns: number) {
     this.sendMsg(
-<<<<<<< HEAD
-      JSON.stringify(
-        ClientJoinMessageSchema.parse({
-          type: "join",
-          gameID: this.lobbyConfig.gameID,
-          clientID: this.lobbyConfig.clientID,
-          lastTurn: numTurns,
-          persistentID: this.lobbyConfig.persistentID,
-          username: this.lobbyConfig.playerName,
-          flag: this.lobbyConfig.flag,
-          pattern: this.lobbyConfig.pattern,
-        }),
-      ),
-=======
       JSON.stringify({
         type: "join",
         gameID: this.lobbyConfig.gameID,
@@ -369,8 +355,8 @@
         token: this.lobbyConfig.token,
         username: this.lobbyConfig.playerName,
         flag: this.lobbyConfig.flag,
+        pattern: this.lobbyConfig.pattern,
       } satisfies ClientJoinMessage),
->>>>>>> 07122f6b
     );
   }
 
