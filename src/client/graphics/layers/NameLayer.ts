import allianceIcon from "../../../../resources/images/AllianceIcon.svg";
import allianceRequestIcon from "../../../../resources/images/AllianceRequestIcon.svg";
import crownIcon from "../../../../resources/images/CrownIcon.svg";
import embargoIcon from "../../../../resources/images/EmbargoIcon.svg";
import nukeRedIcon from "../../../../resources/images/NukeIconRed.svg";
import nukeWhiteIcon from "../../../../resources/images/NukeIconWhite.svg";
import shieldIcon from "../../../../resources/images/ShieldIconBlack.svg";
import targetIcon from "../../../../resources/images/TargetIcon.svg";
import traitorIcon from "../../../../resources/images/TraitorIcon.svg";
import { PseudoRandom } from "../../../core/PseudoRandom";
import { ClientID } from "../../../core/Schemas";
import { Theme } from "../../../core/configuration/Config";
import { AllPlayers, Cell, nukeTypes } from "../../../core/game/Game";
import { GameView, PlayerView } from "../../../core/game/GameView";
import { createCanvas, renderTroops } from "../../Utils";
import { TransformHandler } from "../TransformHandler";
import { Layer } from "./Layer";

class RenderInfo {
  public icons: Map<string, HTMLImageElement> = new Map(); // Track icon elements

  constructor(
    public player: PlayerView,
    public lastRenderCalc: number,
    public location: Cell,
    public fontSize: number,
    public fontColor: string,
    public element: HTMLElement,
  ) {}
}

export class NameLayer implements Layer {
  private canvas: HTMLCanvasElement;
  private lastChecked = 0;
  private renderCheckRate = 100;
  private renderRefreshRate = 500;
  private rand = new PseudoRandom(10);
  private renders: RenderInfo[] = [];
  private seenPlayers: Set<PlayerView> = new Set();
  private traitorIconImage: HTMLImageElement;
  private allianceRequestIconImage: HTMLImageElement;
  private allianceIconImage: HTMLImageElement;
  private targetIconImage: HTMLImageElement;
  private crownIconImage: HTMLImageElement;
  private embargoIconImage: HTMLImageElement;
  private nukeWhiteIconImage: HTMLImageElement;
  private nukeRedIconImage: HTMLImageElement;
  private shieldIconImage: HTMLImageElement;
  private container: HTMLDivElement;
  private myPlayer: PlayerView | null = null;
  private firstPlace: PlayerView | null = null;
  private theme: Theme = this.game.config().theme();

  constructor(
    private game: GameView,
    private transformHandler: TransformHandler,
    private clientID: ClientID,
  ) {
    this.traitorIconImage = new Image();
    this.traitorIconImage.src = traitorIcon;
    this.allianceIconImage = new Image();
    this.allianceIconImage.src = allianceIcon;
    this.allianceRequestIconImage = new Image();
    this.allianceRequestIconImage.src = allianceRequestIcon;
    this.crownIconImage = new Image();
    this.crownIconImage.src = crownIcon;
    this.targetIconImage = new Image();
    this.targetIconImage.src = targetIcon;
    this.embargoIconImage = new Image();
    this.embargoIconImage.src = embargoIcon;
    this.nukeWhiteIconImage = new Image();
    this.nukeWhiteIconImage.src = nukeWhiteIcon;
    this.nukeRedIconImage = new Image();
    this.nukeRedIconImage.src = nukeRedIcon;
    this.shieldIconImage = new Image();
    this.shieldIconImage.src = shieldIcon;
  }

  resizeCanvas() {
    this.canvas.width = window.innerWidth;
    this.canvas.height = window.innerHeight;
  }

  shouldTransform(): boolean {
    return false;
  }

  redraw() {
    this.theme = this.game.config().theme();
  }

  public init() {
    this.canvas = createCanvas();
    window.addEventListener("resize", () => this.resizeCanvas());
    this.resizeCanvas();

    this.container = document.createElement("div");
    this.container.style.position = "fixed";
    this.container.style.left = "50%";
    this.container.style.top = "50%";
    this.container.style.pointerEvents = "none";
    this.container.style.zIndex = "2";
    document.body.appendChild(this.container);
  }

  public tick() {
    if (this.game.ticks() % 10 != 0) {
      return;
    }
    const sorted = this.game
      .playerViews()
      .sort((a, b) => b.numTilesOwned() - a.numTilesOwned());
    if (sorted.length > 0) {
      this.firstPlace = sorted[0];
    }

    for (const player of this.game.playerViews()) {
      if (player.isAlive()) {
        if (!this.seenPlayers.has(player)) {
          this.seenPlayers.add(player);
          this.renders.push(
            new RenderInfo(
              player,
              0,
              null,
              0,
              "",
              this.createPlayerElement(player),
            ),
          );
        }
      }
    }
  }

  public renderLayer(mainContex: CanvasRenderingContext2D) {
    const screenPosOld = this.transformHandler.worldToScreenCoordinates(
      new Cell(0, 0),
    );
    const screenPos = new Cell(
      screenPosOld.x - window.innerWidth / 2,
      screenPosOld.y - window.innerHeight / 2,
    );
    this.container.style.transform = `translate(${screenPos.x}px, ${screenPos.y}px) scale(${this.transformHandler.scale})`;

    const now = Date.now();
    if (now > this.lastChecked + this.renderCheckRate) {
      this.lastChecked = now;
      for (const render of this.renders) {
        this.renderPlayerInfo(render);
      }
    }

    mainContex.drawImage(
      this.canvas,
      0,
      0,
      mainContex.canvas.width,
      mainContex.canvas.height,
    );
  }

  private createPlayerElement(player: PlayerView): HTMLDivElement {
    const element = document.createElement("div");
    element.style.position = "absolute";
    element.style.display = "flex";
    element.style.flexDirection = "column";
    element.style.alignItems = "center";
    element.style.gap = "0px";

    const iconsDiv = document.createElement("div");
    iconsDiv.classList.add("player-icons");
    iconsDiv.style.display = "flex";
    iconsDiv.style.gap = "4px";
    iconsDiv.style.justifyContent = "center";
    iconsDiv.style.alignItems = "center";
    iconsDiv.style.zIndex = "2";
    iconsDiv.style.opacity = "0.8";
    element.appendChild(iconsDiv);

    const nameDiv = document.createElement("div");
    if (player.flag()) {
      const flagImg = document.createElement("img");
      flagImg.classList.add("player-flag");
      flagImg.style.opacity = "0.8";
      flagImg.src = "/flags/" + player.flag() + ".svg";
      flagImg.style.zIndex = "1";
      flagImg.style.aspectRatio = "3/4";
      nameDiv.appendChild(flagImg);
    }
    nameDiv.classList.add("player-name");
    nameDiv.style.color = this.theme.textColor(player);
    nameDiv.style.fontFamily = this.theme.font();
    nameDiv.style.whiteSpace = "nowrap";
    nameDiv.style.textOverflow = "ellipsis";
    nameDiv.style.zIndex = "3";
    nameDiv.style.display = "flex";
    nameDiv.style.justifyContent = "flex-end";
    nameDiv.style.alignItems = "center";

    const nameSpan = document.createElement("span");
    nameSpan.className = "player-name-span";
    nameSpan.innerHTML = player.name();
    nameDiv.appendChild(nameSpan);
    element.appendChild(nameDiv);

    const troopsDiv = document.createElement("div");
    troopsDiv.classList.add("player-troops");
    troopsDiv.setAttribute("translate", "no");
    troopsDiv.textContent = renderTroops(player.troops());
    troopsDiv.style.color = this.theme.textColor(player);
    troopsDiv.style.fontFamily = this.theme.font();
    troopsDiv.style.zIndex = "3";
    troopsDiv.style.marginTop = "-5%";
    element.appendChild(troopsDiv);

    // TODO: enable this for new meta.

    // const shieldDiv = document.createElement("div");
    // shieldDiv.classList.add("player-shield");
    // shieldDiv.style.zIndex = "3";
    // shieldDiv.style.marginTop = "-5%";
    // shieldDiv.style.display = "flex";
    // shieldDiv.style.alignItems = "center";
    // shieldDiv.style.gap = "0px";
    // shieldDiv.innerHTML = `
    //   <img src="${this.shieldIconImage.src}" style="width: 16px; height: 16px;" />
    //   <span style="color: black; font-size: 10px; margin-top: -2px;">0</span>
    // `;
    // element.appendChild(shieldDiv);

    // Start off invisible so it doesn't flash at 0,0
    element.style.display = "none";

    this.container.appendChild(element);
    return element;
  }

  renderPlayerInfo(render: RenderInfo) {
    if (!render.player.nameLocation() || !render.player.isAlive()) {
      this.renders = this.renders.filter((r) => r != render);
      render.element.remove();
      return;
    }

    const oldLocation = render.location;
    render.location = new Cell(
      render.player.nameLocation().x,
      render.player.nameLocation().y,
    );

    // Calculate base size and scale
    const baseSize = Math.max(1, Math.floor(render.player.nameLocation().size));
    render.fontSize = Math.max(4, Math.floor(baseSize * 0.4));
    render.fontColor = this.theme.textColor(render.player);

    // Screen space calculations
    const size = this.transformHandler.scale * baseSize;
    if (size < 7 || !this.transformHandler.isOnScreen(render.location)) {
      render.element.style.display = "none";
      return;
    }
    render.element.style.display = "flex";

    // Throttle updates
    const now = Date.now();
    if (now - render.lastRenderCalc <= this.renderRefreshRate) {
      return;
    }
    render.lastRenderCalc = now + this.rand.nextInt(0, 100);

    // Update text sizes
    const nameDiv = render.element.querySelector(
      ".player-name",
    ) as HTMLDivElement;
    const flagDiv = render.element.querySelector(
      ".player-flag",
    ) as HTMLDivElement;
    const troopsDiv = render.element.querySelector(
      ".player-troops",
    ) as HTMLDivElement;
    nameDiv.style.fontSize = `${render.fontSize}px`;
    nameDiv.style.lineHeight = `${render.fontSize}px`;
    nameDiv.style.color = render.fontColor;
    const span = nameDiv.querySelector(".player-name-span");
    if (span) {
      span.innerHTML = render.player.name();
    }
    if (flagDiv) {
      flagDiv.style.height = `${render.fontSize}px`;
    }
    troopsDiv.style.fontSize = `${render.fontSize}px`;
    troopsDiv.style.color = render.fontColor;
    troopsDiv.textContent = renderTroops(render.player.troops());

<<<<<<< HEAD
    const density = renderNumber(
      render.player.troops() / render.player.numTilesOwned(),
    );
    const shieldDiv = render.element.querySelector(
      ".player-shield",
    ) as HTMLDivElement;
    const shieldImg = shieldDiv.querySelector("img");
    const shieldNumber = shieldDiv.querySelector("span");
    if (shieldImg) {
      shieldImg.style.width = `${render.fontSize * 0.8}px`;
      shieldImg.style.height = `${render.fontSize * 0.8}px`;
    }
    if (shieldNumber) {
      shieldNumber.style.fontSize = `${render.fontSize * 0.6}px`;
      shieldNumber.style.marginTop = `${-render.fontSize * 0.1}px`;
      shieldNumber.textContent = density;
      if (parseFloat(density) > 90) {
        shieldNumber.style.textDecoration = "underline";
        shieldNumber.style.fontWeight = "bold";
      } else {
        shieldNumber.style.textDecoration = "none";
        shieldNumber.style.fontWeight = "normal";
      }
    }
=======
    // TODO: enable this for new meta.

    // const density = renderNumber(
    //   render.player.troops() / render.player.numTilesOwned(),
    // );
    // const shieldDiv = render.element.querySelector(
    //   ".player-shield",
    // ) as HTMLDivElement;
    // const shieldImg = shieldDiv.querySelector("img");
    // const shieldNumber = shieldDiv.querySelector("span");
    // if (shieldImg) {
    //   shieldImg.style.width = `${render.fontSize * 0.8}px`;
    //   shieldImg.style.height = `${render.fontSize * 0.8}px`;
    // }
    // if (shieldNumber) {
    //   shieldNumber.style.fontSize = `${render.fontSize * 0.6}px`;
    //   shieldNumber.style.marginTop = `${-render.fontSize * 0.1}px`;
    //   shieldNumber.textContent = density;
    // }
>>>>>>> ec4c4d67

    // Handle icons
    const iconsDiv = render.element.querySelector(
      ".player-icons",
    ) as HTMLDivElement;
    const iconSize = Math.min(render.fontSize * 1.5, 48);
    const myPlayer = this.getPlayer();

    // Crown icon
    const existingCrown = iconsDiv.querySelector('[data-icon="crown"]');
    if (render.player === this.firstPlace) {
      if (!existingCrown) {
        iconsDiv.appendChild(
          this.createIconElement(
            this.crownIconImage.src,
            iconSize,
            "crown",
            false,
          ),
        );
      }
    } else if (existingCrown) {
      existingCrown.remove();
    }

    // Traitor icon
    const existingTraitor = iconsDiv.querySelector('[data-icon="traitor"]');
    if (render.player.isTraitor()) {
      if (!existingTraitor) {
        iconsDiv.appendChild(
          this.createIconElement(
            this.traitorIconImage.src,
            iconSize,
            "traitor",
          ),
        );
      }
    } else if (existingTraitor) {
      existingTraitor.remove();
    }

    // Alliance icon
    const existingAlliance = iconsDiv.querySelector('[data-icon="alliance"]');
    if (myPlayer != null && myPlayer.isAlliedWith(render.player)) {
      if (!existingAlliance) {
        iconsDiv.appendChild(
          this.createIconElement(
            this.allianceIconImage.src,
            iconSize,
            "alliance",
          ),
        );
      }
    } else if (existingAlliance) {
      existingAlliance.remove();
    }

    // Alliance request icon
    const data = '[data-icon="alliance-request"]';
    const existingRequestAlliance = iconsDiv.querySelector(data);
    if (myPlayer != null && render.player.isRequestingAllianceWith(myPlayer)) {
      if (!existingRequestAlliance) {
        iconsDiv.appendChild(
          this.createIconElement(
            this.allianceRequestIconImage.src,
            iconSize,
            "alliance-request",
          ),
        );
      }
    } else if (existingRequestAlliance) {
      existingRequestAlliance.remove();
    }

    // Target icon
    const existingTarget = iconsDiv.querySelector('[data-icon="target"]');
    if (
      myPlayer != null &&
      new Set(myPlayer.transitiveTargets()).has(render.player)
    ) {
      if (!existingTarget) {
        iconsDiv.appendChild(
          this.createIconElement(
            this.targetIconImage.src,
            iconSize,
            "target",
            true,
          ),
        );
      }
    } else if (existingTarget) {
      existingTarget.remove();
    }

    // Emoji handling
    const existingEmoji = iconsDiv.querySelector('[data-icon="emoji"]');
    const emojis = render.player
      .outgoingEmojis()
      .filter(
        (emoji) =>
          emoji.recipientID == AllPlayers ||
          emoji.recipientID == myPlayer?.smallID(),
      );

    if (this.game.config().userSettings().emojis() && emojis.length > 0) {
      if (!existingEmoji) {
        const emojiDiv = document.createElement("div");
        emojiDiv.setAttribute("data-icon", "emoji");
        emojiDiv.style.fontSize = `${iconSize}px`;
        emojiDiv.textContent = emojis[0].message;
        emojiDiv.style.position = "absolute";
        emojiDiv.style.top = "50%";
        emojiDiv.style.transform = "translateY(-50%)";
        iconsDiv.appendChild(emojiDiv);
      }
    } else if (existingEmoji) {
      existingEmoji.remove();
    }

    const existingEmbargo = iconsDiv.querySelector('[data-icon="embargo"]');
    const hasEmbargo =
      myPlayer &&
      (render.player.hasEmbargoAgainst(myPlayer) ||
        myPlayer.hasEmbargoAgainst(render.player));
    if (myPlayer && hasEmbargo) {
      if (!existingEmbargo) {
        iconsDiv.appendChild(
          this.createIconElement(
            this.embargoIconImage.src,
            iconSize,
            "embargo",
          ),
        );
      }
    } else if (existingEmbargo) {
      existingEmbargo.remove();
    }

    const nukesSentByOtherPlayer = this.game.units().filter((unit) => {
      const isSendingNuke = render.player.id() == unit.owner().id();
      const notMyPlayer = !myPlayer || unit.owner().id() != myPlayer.id();
      return (
        nukeTypes.includes(unit.type()) &&
        isSendingNuke &&
        notMyPlayer &&
        unit.isActive()
      );
    });
    const isMyPlayerTarget = nukesSentByOtherPlayer.find((unit) => {
      const detonationDst = unit.detonationDst();
      const targetId = this.game.owner(detonationDst).id();
      return myPlayer && targetId == this.myPlayer.id();
    });
    const existingNuke = iconsDiv.querySelector(
      '[data-icon="nuke"]',
    ) as HTMLImageElement;

    if (existingNuke) {
      if (nukesSentByOtherPlayer.length == 0) {
        existingNuke.remove();
      } else if (
        isMyPlayerTarget &&
        existingNuke.src != this.nukeRedIconImage.src
      ) {
        existingNuke.src = this.nukeRedIconImage.src;
      } else if (
        !isMyPlayerTarget &&
        existingNuke.src != this.nukeWhiteIconImage.src
      ) {
        existingNuke.src = this.nukeWhiteIconImage.src;
      }
    } else if (nukesSentByOtherPlayer.length > 0) {
      if (!existingNuke) {
        const icon = isMyPlayerTarget
          ? this.nukeRedIconImage.src
          : this.nukeWhiteIconImage.src;
        iconsDiv.appendChild(this.createIconElement(icon, iconSize, "nuke"));
      }
    }
    // Update all icon sizes
    const icons = iconsDiv.getElementsByTagName("img");
    for (const icon of icons) {
      icon.style.width = `${iconSize}px`;
      icon.style.height = `${iconSize}px`;
    }

    // Position element with scale
    if (render.location && render.location != oldLocation) {
      const scale = Math.min(baseSize * 0.25, 3);
      render.element.style.transform = `translate(${render.location.x}px, ${render.location.y}px) translate(-50%, -50%) scale(${scale})`;
    }
  }

  private createIconElement(
    src: string,
    size: number,
    id: string,
    center: boolean = false,
  ): HTMLImageElement {
    const icon = document.createElement("img");
    icon.src = src;
    icon.style.width = `${size}px`;
    icon.style.height = `${size}px`;
    icon.setAttribute("data-icon", id);
    if (center) {
      icon.style.position = "absolute";
      icon.style.top = "50%";
      icon.style.transform = "translateY(-50%)";
    }
    return icon;
  }

  private getPlayer(): PlayerView | null {
    if (this.myPlayer != null) {
      return this.myPlayer;
    }
    this.myPlayer = this.game
      .playerViews()
      .find((p) => p.clientID() == this.clientID);
    return this.myPlayer;
  }
}<|MERGE_RESOLUTION|>--- conflicted
+++ resolved
@@ -12,7 +12,7 @@
 import { Theme } from "../../../core/configuration/Config";
 import { AllPlayers, Cell, nukeTypes } from "../../../core/game/Game";
 import { GameView, PlayerView } from "../../../core/game/GameView";
-import { createCanvas, renderTroops } from "../../Utils";
+import { createCanvas, renderNumber, renderTroops } from "../../Utils";
 import { TransformHandler } from "../TransformHandler";
 import { Layer } from "./Layer";
 
@@ -216,18 +216,18 @@
 
     // TODO: enable this for new meta.
 
-    // const shieldDiv = document.createElement("div");
-    // shieldDiv.classList.add("player-shield");
-    // shieldDiv.style.zIndex = "3";
-    // shieldDiv.style.marginTop = "-5%";
-    // shieldDiv.style.display = "flex";
-    // shieldDiv.style.alignItems = "center";
-    // shieldDiv.style.gap = "0px";
-    // shieldDiv.innerHTML = `
-    //   <img src="${this.shieldIconImage.src}" style="width: 16px; height: 16px;" />
-    //   <span style="color: black; font-size: 10px; margin-top: -2px;">0</span>
-    // `;
-    // element.appendChild(shieldDiv);
+    const shieldDiv = document.createElement("div");
+    shieldDiv.classList.add("player-shield");
+    shieldDiv.style.zIndex = "3";
+    shieldDiv.style.marginTop = "-5%";
+    shieldDiv.style.display = "flex";
+    shieldDiv.style.alignItems = "center";
+    shieldDiv.style.gap = "0px";
+    shieldDiv.innerHTML = `
+      <img src="${this.shieldIconImage.src}" style="width: 16px; height: 16px;" />
+      <span style="color: black; font-size: 10px; margin-top: -2px;">0</span>
+    `;
+    element.appendChild(shieldDiv);
 
     // Start off invisible so it doesn't flash at 0,0
     element.style.display = "none";
@@ -293,7 +293,6 @@
     troopsDiv.style.color = render.fontColor;
     troopsDiv.textContent = renderTroops(render.player.troops());
 
-<<<<<<< HEAD
     const density = renderNumber(
       render.player.troops() / render.player.numTilesOwned(),
     );
@@ -310,35 +309,9 @@
       shieldNumber.style.fontSize = `${render.fontSize * 0.6}px`;
       shieldNumber.style.marginTop = `${-render.fontSize * 0.1}px`;
       shieldNumber.textContent = density;
-      if (parseFloat(density) > 90) {
-        shieldNumber.style.textDecoration = "underline";
-        shieldNumber.style.fontWeight = "bold";
-      } else {
-        shieldNumber.style.textDecoration = "none";
-        shieldNumber.style.fontWeight = "normal";
-      }
-    }
-=======
-    // TODO: enable this for new meta.
-
-    // const density = renderNumber(
-    //   render.player.troops() / render.player.numTilesOwned(),
-    // );
-    // const shieldDiv = render.element.querySelector(
-    //   ".player-shield",
-    // ) as HTMLDivElement;
-    // const shieldImg = shieldDiv.querySelector("img");
-    // const shieldNumber = shieldDiv.querySelector("span");
-    // if (shieldImg) {
-    //   shieldImg.style.width = `${render.fontSize * 0.8}px`;
-    //   shieldImg.style.height = `${render.fontSize * 0.8}px`;
-    // }
-    // if (shieldNumber) {
-    //   shieldNumber.style.fontSize = `${render.fontSize * 0.6}px`;
-    //   shieldNumber.style.marginTop = `${-render.fontSize * 0.1}px`;
-    //   shieldNumber.textContent = density;
-    // }
->>>>>>> ec4c4d67
+      shieldNumber.style.textDecoration = "none";
+      shieldNumber.style.fontWeight = "normal";
+    }
 
     // Handle icons
     const iconsDiv = render.element.querySelector(
