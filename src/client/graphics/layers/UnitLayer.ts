--- conflicted
+++ resolved
@@ -70,18 +70,8 @@
     if (this.myPlayer === null) {
       this.myPlayer = this.game.playerByClientID(this.clientID);
     }
-<<<<<<< HEAD
-    const updates = this.game.updatesSinceLastTick();
-    const unitUpdates = updates?.[GameUpdateType.Unit] ?? [];
-    for (const u of unitUpdates) {
-      const unit = this.game.unit(u.id);
-      if (typeof unit === "undefined") continue;
-      this.onUnitEvent(unit);
-    }
-=======
 
     this.updateUnitsSprites();
->>>>>>> 7c163e23
   }
 
   init() {
@@ -203,16 +193,7 @@
     if (context === null) throw new Error("2d context not supported");
     this.context = context;
     this.transportShipTrailCanvas = document.createElement("canvas");
-<<<<<<< HEAD
-    const transportShipTrailContext =
-      this.transportShipTrailCanvas.getContext("2d");
-    if (transportShipTrailContext === null) {
-      throw new Error("2d context not supported");
-    }
-    this.transportShipTrailContext = transportShipTrailContext;
-=======
     this.unitTrailContext = this.transportShipTrailCanvas.getContext("2d");
->>>>>>> 7c163e23
 
     this.canvas.width = this.game.width();
     this.canvas.height = this.game.height();
@@ -462,12 +443,7 @@
     if (!this.unitToTrail.has(unit)) {
       this.unitToTrail.set(unit, []);
     }
-<<<<<<< HEAD
-    const trail = this.boatToTrail.get(unit);
-    if (typeof trail === "undefined") return;
-=======
     const trail = this.unitToTrail.get(unit);
->>>>>>> 7c163e23
     trail.push(unit.lastTile());
 
     // Paint trail
