<!doctype html>
<html lang="en" class="h-full">
  <head>
    <meta charset="UTF-8" />
    <meta name="viewport" content="width=device-width, initial-scale=1.0" />
    <title>OpenFront (ALPHA)</title>
    <link rel="manifest" href="../../resources/manifest.json" />

    <!-- Critical CSS to prevent FOUC -->
    <style>
      .preload * {
        -webkit-transition: none !important;
        -moz-transition: none !important;
        -ms-transition: none !important;
        -o-transition: none !important;
        transition: none !important;
      }

      html {
        visibility: visible;
        opacity: 1;
      }

      html.preload {
        visibility: hidden;
        opacity: 0;
      }

      .bg-image {
        content: "";
        background-image: url("/images/EuropeBackground.webp");
        background-position: center;
        background-attachment: fixed;
        background-size: cover;
        position: fixed;
        top: 0;
        left: 0;
        width: 100%;
        height: 100%;
        filter: blur(4px);
        z-index: -1;
      }

      .dark .bg-image {
        filter: blur(4px) brightness(0.7);
      }

      .left-gutter-ad {
        position: fixed;
        left: 0;
        top: 200px;
        /* Changed from top: 50% */
        transform: none;
        /* Removed translateY(-50%) since we don't need to center anymore */
        z-index: 40;
        width: 300px;
        height: 600px;
        display: flex;
        flex-direction: column;
        justify-content: center;
        pointer-events: auto;
      }

      .left-gutter-ad google-ad {
        width: 100%;
        height: 100%;
        display: block;
      }

      .right-gutter-ad {
        position: fixed;
        right: 0;
        top: 200px;
        /* Changed from top: 50% */
        transform: none;
        /* Removed translateY(-50%) since we don't need to center anymore */
        z-index: 40;
        width: 300px;
        height: 600px;
        display: flex;
        flex-direction: column;
        justify-content: center;
        pointer-events: auto;
      }

      .right-gutter-ad google-ad {
        width: 100%;
        height: 100%;
        display: block;
      }

      /* Media query to hide the gutter ad on smaller screens */
      @media (max-width: 1280px) {
        .left-gutter-ad {
          display: none;
        }

        .right-gutter-ad {
          display: none;
        }
      }
    </style>

    <!-- Immediate execution to prevent FOUC -->
    <script>
      document.documentElement.className = "preload";
    </script>

    <!-- Analytics -->
    <script
      async
      src="https://www.googletagmanager.com/gtag/js?id=AW-16702609763"
    ></script>
    <script>
      window.dataLayer = window.dataLayer || [];

      function gtag() {
        dataLayer.push(arguments);
      }

      gtag("js", new Date());
      gtag("config", "AW-16702609763");
    </script>
    <script
      async
      src="https://pagead2.googlesyndication.com/pagead/js/adsbygoogle.js?client=ca-pub-7035513310742290"
      crossorigin="anonymous"
    ></script>
    <!-- Google tag (gtag.js) -->
    <script
      async
      src="https://www.googletagmanager.com/gtag/js?id=G-WQGQQ8RDN4"
    ></script>
    <script>
      window.dataLayer = window.dataLayer || [];
      function gtag() {
        dataLayer.push(arguments);
      }
      gtag("js", new Date());

      gtag("config", "G-WQGQQ8RDN4");
    </script>
  </head>

  <body
    class="h-full select-none font-sans min-h-screen bg-opacity-0 bg-cover bg-center bg-fixed transition-opacity duration-300 ease-in-out flex flex-col"
  >
    <header class="l-header">
      <div class="l-header__content">
        <svg
          xmlns="http://www.w3.org/2000/svg"
          viewBox="0 0 1364 259"
          width="100%"
          height="100%"
          fill="currentColor"
          class="l-header__logo"
        >
          <defs>
            <linearGradient
              id="logo-gradient"
              x1="0%"
              y1="0%"
              x2="100%"
              y2="0%"
            >
              <stop offset="0%" style="stop-color: #2563eb" />
              <stop offset="100%" style="stop-color: #3b82f6" />
            </linearGradient>
          </defs>
          <g>
            <path
              d="M0,174V51h15.24v-17.14h16.81v-16.98h16.96V0h1266v17.23h17.13v16.81h16.98v16.96h14.88v123h-15.13v17.08h-17.08v17.08h-16.9v17.04H324.9v16.86h-16.9v16.95h-102v-17.12h-17.07v-17.05H48.73v-17.05h-16.89v-16.89H14.94v-16.89H0ZM1297.95,17.35H65.9v16.7h-17.08v17.08h-14.5v123.08h14.85v16.9h17.08v17.08h139.9v17.08h17.08v16.36h67.9v-16.72h17.08v-17.07h989.88v-17.07h17.08v-16.9h14.44V50.8h-14.75v-17.08h-16.9v-16.37Z"
            />
            <path
              d="M189.1,154.78v17.07h-16.9v16.75h-51.07v-16.42h-16.9v-17.07h-16.97v-84.88h16.63v-17.07h16.9v-16.84h51.07v16.5h17.07v17.07h16.7v84.89h-16.54ZM137.87,53.1v17.15h-16.6v84.86h16.97v16.61h16.89v-16.97h16.6v-84.86h-16.97v-16.79h-16.89Z"
            />
            <path
              d="M273.91,104.06v-16.73h50.92v16.45h16.85v68.05h-16.44v17.06h-50.96v16.88h16.4v16.96h-67.28v-16.61h16.33v-101.86h-16.38v-16.98h33.4v16.63c6.12,0,11.72,0,17.31,0,0,22.56,0,45.13,0,67.75h33.59v-67.61h-33.73Z"
            />
            <path
              d="M631.12,188.64v-16.36h16.53V53.2h-16.25v-16.86h118.33v33.29h-16.65v-16.36h-50.72v50.44h33.36v-16.35h16.99v50.25h-16.6v-16.33h-33.73v50.65h16.37v16.72h-67.63Z"
            />
            <path
              d="M596.78,103.8v84.94h-33.54v-84.39h-34.03v84.25h-33.85v-101.29h84.5v16.49h16.93Z"
            />
            <path
              d="M1107.12,188.71v-84.34h-34.03v84.37h-33.7v-101.41h84.42v16.41h16.86v84.96h-33.54Z"
            />
            <path
              d="M988.1,171.78v16.87h-67.88v-16.38h-16.87v-68.06h16.38v-16.87h68.06v16.38h16.87v68.06h-16.55ZM970.78,104.35h-33.39v67.38h33.39v-67.38Z"
            />
            <path
              d="M460.77,155.38v16.49h-16.58v16.83h-68.05v-16.5h-16.83v-68.05h16.49v-16.83h68.05v16.49h16.83v34.06h-67.31v33.82h33.47v-16.31h33.92ZM393.39,104.18v16.56h33.3v-16.56h-33.3Z"
            />
            <path
              d="M1209.13,172h-16.9v-67.9h-16.96v-16.9h16.68v-17.08h16.9v-16.82h16.9v33.58h50.98v16.91h-50.4v67.96h16.48v-16.43h50.95v16.54h-16.55v16.76h-68.08v-16.6Z"
            />
            <path
              d="M834.91,120.94v16.96h-16.65v33.88h16.41v16.96h-67.29v-16.63h16.34v-67.87h-16.4v-16.97h50.42v33.81h17.3l-.14-.14Z"
            />
            <path
              d="M835.05,121.08v-33.75h33.76v16.43h16.85v33.96h-33.43v-16.79c-6.13,0-11.73,0-17.32,0,0,0,.14.14.14.14Z"
            />
          </g>
        </svg>
        <div class="l-header__highlightText">v21.2</div>
      </div>
    </header>
    <div class="bg-image"></div>

    <!-- Main container with responsive padding -->
    <main class="flex justify-center items-center flex-grow">
      <div class="container">
        <div class="container__row">
          <flag-input class="w-[20%] md:w-[15%]"></flag-input>
          <username-input class="w-full"></username-input>
        </div>
        <div>
          <a
            target="_blank"
            href="https://discord.gg/openfront"
            class="w-full bg-[#5865F2] hover:bg-[#4752C4] text-white p-3 sm:p-4 lg:p-5 font-medium text-lg sm:text-xl lg:text-2xl rounded-lg border-none cursor-pointer transition-colors duration-300 flex justify-center items-center gap-5"
          >
            <img
              style="height: 50px; width: 50px"
              alt="Discord"
              src="../../resources/icons/discord.svg"
            />
            <span data-i18n="main.join_discord"> Join the Discord! </span>
          </a>
        </div>
        <div>
          <public-lobby class="w-full"></public-lobby>
        </div>
        <div class="container__row container__row--equal">
          <o-button
            id="host-lobby-button"
            title="Create Lobby"
            translationKey="main.create_lobby"
            block
            secondary
          ></o-button>
          <o-button
            id="join-private-lobby-button"
            title="Join Lobby"
            translationKey="main.join_lobby"
            block
            secondary
          ></o-button>
          <!-- <o-button
            id="chat-button"
            title="Chat Test"
            block
            secondary
          ></o-button> -->
        </div>

        <o-button
          id="single-player"
          title="Single Player"
          translationKey="main.single_player"
          block
        ></o-button>

        <o-button
          id="help-button"
          title="Instructions"
          translationKey="main.instructions"
          block
          secondary
        ></o-button>
        <div class="container__row">
          <lang-selector class="w-full"></lang-selector>
        </div>
      </div>
    </main>

    <!-- User Setting -->
    <button
      id="settings-button"
      title="Settings"
      class="fixed bottom-4 right-4 z-50 rounded-full p-2 shadow-lg transition-colors duration-300 flex items-center justify-center"
      style="width: 80px; height: 80px; background-color: #0075ff"
    >
      <img
        src="../../resources/images/SettingIconWhite.svg"
        alt="Settings"
        style="width: 72px; height: 72px"
      />
    </button>

    <!-- Game components -->
    <div id="customMenu" class="mt-4 sm:mt-6 lg:mt-8">
      <ul></ul>
    </div>
    <div id="app"></div>
    <div id="radialMenu" class="radial-menu"></div>
    <div
      class="flex flex-column gap-2 fixed right-[10px] top-[10px] z-50 flex flex-col w-32 sm:w-32 lg:w-48"
    >
      <options-menu></options-menu>
      <player-info-overlay></player-info-overlay>
    </div>

    <div
      class="bottom-0 w-full flex-col-reverse sm:flex-row z-50"
      style="position: fixed; pointer-events: none"
    >
      <div
        class="w-full sm:w-2/3 sm:fixed sm:right-0 sm:bottom-0 sm:flex justify-end"
        style="pointer-events: none"
      >
        <chat-display></chat-display>
        <events-display></events-display>
      </div>
      <div class="w-full sm:w-1/3 md:max-w-72" style="pointer-events: auto">
        <control-panel></control-panel>
      </div>
    </div>

    <!-- Footer section -->
    <footer class="l-footer">
      <div class="l-footer__content">
        <div class="l-footer__col">
          <a
            href="https://youtu.be/jvHEvbko3uw?si=znspkP84P76B1w5I"
            data-i18n="main.how_to_play"
            class="t-link"
            target="_blank"
          >
            How to Play
          </a>
          <a
            href="https://openfront.miraheze.org/wiki/Main_Page"
            data-i18n="main.wiki"
            class="t-link"
            target="_blank"
          >
            Wiki
          </a>
        </div>
        <div class="l-footer__col t-text-white">
          © 2025
          <a
            href="https://github.com/openfrontio/OpenFrontIO"
            class="t-link"
            target="_blank"
          >
            OpenFront.io
          </a>
        </div>
      </div>
    </footer>
    <!-- Game modals and overlays -->
    <single-player-modal></single-player-modal>
    <host-lobby-modal></host-lobby-modal>
    <join-private-lobby-modal></join-private-lobby-modal>
    <emoji-table></emoji-table>
    <leader-board></leader-board>
    <build-menu></build-menu>
    <win-modal></win-modal>
    <game-starting-modal></game-starting-modal>
    <top-bar></top-bar>
    <player-panel></player-panel>
    <help-modal></help-modal>
    <dark-mode-button></dark-mode-button>
<<<<<<< HEAD
    <chat-modal></chat-modal>
=======
    <user-setting></user-setting>
    <multi-tab-modal></multi-tab-modal>
>>>>>>> ae4f4d3e
    <div
      id="language-modal"
      class="fixed inset-0 bg-black bg-opacity-50 z-50 hidden flex justify-center items-center"
    >
      <div class="bg-white rounded-lg shadow-lg p-6 w-96 max-w-full">
        <h2 class="text-xl font-semibold mb-4">Select Language</h2>
        <div
          id="language-list"
          class="space-y-2 max-h-80 overflow-y-auto"
        ></div>
        <button
          class="mt-4 w-full bg-blue-600 hover:bg-blue-700 text-white py-2 px-4 rounded"
          onclick="document.getElementById('language-modal').classList.add('hidden')"
        >
          Close
        </button>
      </div>
    </div>
    <!-- Scripts -->
    <script>
      // Remove preload class after everything is loaded
      window.addEventListener("load", function () {
        requestAnimationFrame(() => {
          document.documentElement.classList.remove("preload");
        });
      });
    </script>

    <!-- Analytics -->
    <script
      defer
      src="https://static.cloudflareinsights.com/beacon.min.js"
      data-cf-beacon='{"token": "03d93e6fefb349c28ee69b408fa25a13"}'
    ></script>
  </body>
</html><|MERGE_RESOLUTION|>--- conflicted
+++ resolved
@@ -364,12 +364,9 @@
     <player-panel></player-panel>
     <help-modal></help-modal>
     <dark-mode-button></dark-mode-button>
-<<<<<<< HEAD
     <chat-modal></chat-modal>
-=======
     <user-setting></user-setting>
     <multi-tab-modal></multi-tab-modal>
->>>>>>> ae4f4d3e
     <div
       id="language-modal"
       class="fixed inset-0 bg-black bg-opacity-50 z-50 hidden flex justify-center items-center"
