--- conflicted
+++ resolved
@@ -72,16 +72,6 @@
 export type DiscordUser = z.infer<typeof DiscordUserSchema>;
 
 export const UserMeResponseSchema = z.object({
-<<<<<<< HEAD
-  player: z
-    .object({
-      publicId: z.string().optional(),
-      flares: z.string().array().optional(),
-      roles: z.string().array().optional(),
-    })
-    .optional(),
-  user: DiscordUserSchema,
-=======
   user: z.object({
     id: z.string(),
     avatar: z.string(),
@@ -94,6 +84,5 @@
     publicId: z.string(),
     roles: z.string().array(),
   }),
->>>>>>> 256ac3b1
 });
 export type UserMeResponse = z.infer<typeof UserMeResponseSchema>;