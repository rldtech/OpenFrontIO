--- conflicted
+++ resolved
@@ -37,27 +37,12 @@
 ): Promise<GameRunner> {
   const config = await getConfig(gameStart.config, null);
   const gameMap = await loadGameMap(gameStart.config.gameMap);
-<<<<<<< HEAD
-  const game = createGame(
-    gameStart.players.map(
-      (p) =>
-        new PlayerInfo(
-          p.pattern,
-          p.flag,
-          p.clientID == clientID
-            ? sanitize(p.username)
-            : fixProfaneUsername(sanitize(p.username)),
-          PlayerType.Human,
-          p.clientID,
-          p.playerID,
-        ),
-    ),
-=======
   const random = new PseudoRandom(simpleHash(gameStart.gameID));
 
   const humans = gameStart.players.map(
     (p) =>
       new PlayerInfo(
+        p.pattern,
         p.flag,
         p.clientID === clientID
           ? sanitize(p.username)
@@ -76,6 +61,7 @@
             new Cell(n.coordinates[0], n.coordinates[1]),
             n.strength,
             new PlayerInfo(
+              null,
               n.flag || "",
               n.name,
               PlayerType.FakeHuman,
@@ -88,7 +74,6 @@
   const game: Game = createGame(
     humans,
     nations,
->>>>>>> 07122f6b
     gameMap.gameMap,
     gameMap.miniGameMap,
     config,
