--- conflicted
+++ resolved
@@ -72,12 +72,8 @@
   infiniteTroops(): boolean;
   instantBuild(): boolean;
   numSpawnPhaseTurns(): number;
-<<<<<<< HEAD
-  userSettings(): UserSettings | null;
-=======
   userSettings(): UserSettings;
   playerTeams(): number | typeof Duos;
->>>>>>> d49272e1
 
   startManpower(playerInfo: PlayerInfo): number;
   populationIncreaseRate(player: Player | PlayerView): number;
