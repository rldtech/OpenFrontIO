--- conflicted
+++ resolved
@@ -689,13 +689,8 @@
     return Math.min(totalPop + toAdd, max) - totalPop;
   }
 
-<<<<<<< HEAD
   goldAdditionRate(player: Player): Gold {
-    return BigInt(0.045 * player.workers() ** 0.7);
-=======
-  goldAdditionRate(player: Player): number {
-    return 0.08 * player.workers() ** 0.65;
->>>>>>> 2e0d8242
+    return BigInt(0.08 * player.workers() ** 0.65);
   }
 
   troopAdjustmentRate(player: Player): number {
