--- conflicted
+++ resolved
@@ -41,10 +41,6 @@
 }
 
 export class DevConfig extends DefaultConfig {
-<<<<<<< HEAD
-  constructor(sc: ServerConfig, gc: GameConfig, us: UserSettings | null) {
-    super(sc, gc, us);
-=======
   constructor(
     sc: ServerConfig,
     gc: GameConfig,
@@ -52,7 +48,6 @@
     isReplay: boolean,
   ) {
     super(sc, gc, us, isReplay);
->>>>>>> 7c163e23
   }
 
   // numSpawnPhaseTurns(): number {
