import { Execution, Game } from "../game/Game";
import { TileRef } from "../game/GameMap";
import { PseudoRandom } from "../PseudoRandom";
import { ClientID, GameID, Intent, Turn } from "../Schemas";
import { simpleHash } from "../Util";
import { AllianceRequestExecution } from "./alliance/AllianceRequestExecution";
import { AllianceRequestReplyExecution } from "./alliance/AllianceRequestReplyExecution";
import { BreakAllianceExecution } from "./alliance/BreakAllianceExecution";
import { AttackExecution } from "./AttackExecution";
import { BotSpawner } from "./BotSpawner";
import { ConstructionExecution } from "./ConstructionExecution";
import { DonateGoldExecution } from "./DonateGoldExecution";
import { DonateTroopsExecution } from "./DonateTroopExecution";
import { EmbargoExecution } from "./EmbargoExecution";
import { EmojiExecution } from "./EmojiExecution";
import { FakeHumanExecution } from "./FakeHumanExecution";
import { MoveWarshipExecution } from "./MoveWarshipExecution";
import { NoOpExecution } from "./NoOpExecution";
import { QuickChatExecution } from "./QuickChatExecution";
import { RetreatExecution } from "./RetreatExecution";
import { SetTargetTroopRatioExecution } from "./SetTargetTroopRatioExecution";
import { SpawnExecution } from "./SpawnExecution";
import { TargetPlayerExecution } from "./TargetPlayerExecution";
import { TransportShipExecution } from "./TransportShipExecution";

export class Executor {
  // private random = new PseudoRandom(999)
  private random: PseudoRandom;

  constructor(
    private mg: Game,
    private gameID: GameID,
    private clientID: ClientID,
  ) {
    // Add one to avoid id collisions with bots.
    this.random = new PseudoRandom(simpleHash(gameID) + 1);
  }

  createExecs(turn: Turn): Execution[] {
    return turn.intents.map((i) => this.createExec(i));
  }

  createExec(intent: Intent): Execution {
    const player = this.mg.playerByClientID(intent.clientID);
    if (!player) {
      console.warn(`player with clientID ${intent.clientID} not found`);
      return new NoOpExecution();
    }
    const playerID = player.id();

    switch (intent.type) {
      case "attack": {
        return new AttackExecution(
          intent.troops,
          playerID,
          intent.targetID,
          null,
        );
      }
      case "cancel_attack":
        return new RetreatExecution(playerID, intent.attackID);
      case "move_warship":
        return new MoveWarshipExecution(intent.unitId, intent.tile);
      case "spawn":
        return new SpawnExecution(
          player.info(),
          this.mg.ref(intent.x, intent.y),
        );
      case "boat":
        let src: TileRef | null = null;
        if (intent.srcX !== null && intent.srcY !== null) {
          src = this.mg.ref(intent.srcX, intent.srcY);
        }
        return new TransportShipExecution(
          playerID,
          intent.targetID,
          this.mg.ref(intent.dstX, intent.dstY),
          intent.troops,
          src,
        );
      case "allianceRequest":
        return new AllianceRequestExecution(playerID, intent.recipient);
      case "allianceRequestReply":
        return new AllianceRequestReplyExecution(
          intent.requestor,
          playerID,
          intent.accept,
        );
      case "breakAlliance":
        return new BreakAllianceExecution(playerID, intent.recipient);
      case "targetPlayer":
        return new TargetPlayerExecution(playerID, intent.target);
      case "emoji":
        return new EmojiExecution(playerID, intent.recipient, intent.emoji);
      case "donate_troops":
        return new DonateTroopsExecution(
          playerID,
          intent.recipient,
          intent.troops,
        );
      case "donate_gold":
        return new DonateGoldExecution(playerID, intent.recipient, intent.gold);
      case "troop_ratio":
        return new SetTargetTroopRatioExecution(playerID, intent.ratio);
      case "embargo":
        return new EmbargoExecution(player, intent.targetID, intent.action);
      case "build_unit":
        return new ConstructionExecution(
          playerID,
          this.mg.ref(intent.x, intent.y),
          intent.unit,
        );
      case "quick_chat":
        return new QuickChatExecution(
          playerID,
          intent.recipient,
          intent.quickChatKey,
          intent.variables ?? {},
        );
      default:
        throw new Error(`intent type ${intent} not found`);
    }
  }

  spawnBots(numBots: number): Execution[] {
    return new BotSpawner(this.mg, this.gameID).spawnBots(numBots);
  }

  fakeHumanExecutions(): Execution[] {
    const execs: Execution[] = [];
    for (const nation of this.mg.nations()) {
<<<<<<< HEAD
      execs.push(
        new FakeHumanExecution(
          this.gameID,
          new PlayerInfo(
            null,
            nation.flag || "",
            nation.name,
            PlayerType.FakeHuman,
            null,
            this.random.nextID(),
            nation,
          ),
        ),
      );
=======
      execs.push(new FakeHumanExecution(this.gameID, nation));
>>>>>>> 07122f6b
    }
    return execs;
  }
}<|MERGE_RESOLUTION|>--- conflicted
+++ resolved
@@ -129,24 +129,7 @@
   fakeHumanExecutions(): Execution[] {
     const execs: Execution[] = [];
     for (const nation of this.mg.nations()) {
-<<<<<<< HEAD
-      execs.push(
-        new FakeHumanExecution(
-          this.gameID,
-          new PlayerInfo(
-            null,
-            nation.flag || "",
-            nation.name,
-            PlayerType.FakeHuman,
-            null,
-            this.random.nextID(),
-            nation,
-          ),
-        ),
-      );
-=======
       execs.push(new FakeHumanExecution(this.gameID, nation));
->>>>>>> 07122f6b
     }
     return execs;
   }
