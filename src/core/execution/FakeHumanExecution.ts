--- conflicted
+++ resolved
@@ -16,11 +16,7 @@
   Unit,
   UnitType,
 } from "../game/Game";
-<<<<<<< HEAD
-import { andFN, euclDistFN, manhattanDistFN, TileRef } from "../game/GameMap";
-=======
-import { manhattanDistFN, TileRef } from "../game/GameMap";
->>>>>>> 9837401a
+import { euclDistFN, manhattanDistFN, TileRef } from "../game/GameMap";
 import { PseudoRandom } from "../PseudoRandom";
 import { GameID } from "../Schemas";
 import { calculateBoundingBox, simpleHash } from "../Util";
