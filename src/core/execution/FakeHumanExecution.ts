--- conflicted
+++ resolved
@@ -114,37 +114,20 @@
     if (ticks % this.attackRate != this.attackTick) return;
 
     if (this.mg.inSpawnPhase()) {
-<<<<<<< HEAD
-      if (ticks % this.random.nextInt(5, 30) === 0) {
-        const rl = this.randomLand();
-        if (rl === null) {
-          consolex.warn(`cannot spawn ${this.playerInfo.name}`);
-          return;
-        }
-        this.mg.addExecution(new SpawnExecution(this.playerInfo, rl));
-=======
       const rl = this.randomLand();
       if (rl == null) {
         consolex.warn(`cannot spawn ${this.nation.playerInfo.name}`);
         return;
->>>>>>> d49272e1
       }
       this.mg.addExecution(new SpawnExecution(this.nation.playerInfo, rl));
       return;
     }
-<<<<<<< HEAD
-    if (this.player === null) {
-      this.player =
-        this.mg.players().find((p) => p.id() === this.playerInfo.id) ?? null;
-      if (this.player === null) {
-=======
 
     if (this.player == null) {
       this.player = this.mg
         .players()
         .find((p) => p.id() == this.nation.playerInfo.id);
       if (this.player == null) {
->>>>>>> d49272e1
         return;
       }
     }
@@ -154,9 +137,6 @@
       return;
     }
 
-<<<<<<< HEAD
-    if (ticks % this.random.nextInt(40, 80) !== 0) {
-=======
     if (this.behavior === null) {
       // Player is unavailable during init()
       this.behavior = new BotBehavior(
@@ -171,7 +151,6 @@
     if (this.firstMove) {
       this.firstMove = false;
       this.behavior.sendAttack(this.mg.terraNullius());
->>>>>>> d49272e1
       return;
     }
 
@@ -276,66 +255,6 @@
   }
 
   handleEnemies() {
-<<<<<<< HEAD
-    if (this.mg.ticks() - this.lastEnemyUpdateTick > 100) {
-      this.enemy = null;
-    }
-
-    const player = this.player;
-    if (player === null) return;
-
-    const target =
-      player
-        .allies()
-        .filter((ally) => player.relation(ally) === Relation.Friendly)
-        .filter((ally) => ally.targets().length > 0)
-        .map((ally) => ({ ally: ally, t: ally.targets()[0] }))[0] ?? null;
-
-    if (
-      target !== null &&
-      target.t !== player &&
-      !player.isAlliedWith(target.t)
-    ) {
-      player.updateRelation(target.ally, -20);
-      this.enemy = target.t;
-      this.lastEnemyUpdateTick = this.mg.ticks();
-      if (target.ally.type() === PlayerType.Human) {
-        this.mg.addExecution(
-          new EmojiExecution(player.id(), target.ally.id(), "👍"),
-        );
-      }
-    }
-
-    if (this.enemy === null) {
-      const mostHated = player.allRelationsSorted()[0] ?? null;
-      if (mostHated !== null && mostHated.relation === Relation.Hostile) {
-        this.enemy = mostHated.player;
-        this.lastEnemyUpdateTick = this.mg.ticks();
-      }
-    }
-
-    if (this.enemy) {
-      if (player.isFriendly(this.enemy)) {
-        this.enemy = null;
-        return;
-      }
-      this.maybeSendEmoji();
-      this.maybeSendNuke(this.enemy);
-      if (player.sharesBorderWith(this.enemy)) {
-        this.sendAttack(this.enemy);
-      } else {
-        this.maybeSendBoatAttack(this.enemy);
-      }
-      return;
-    }
-  }
-
-  private maybeSendEmoji() {
-    if (this.player === null) throw new Error("not initialized");
-    if (this.enemy === null) return;
-    if (this.enemy.type() !== PlayerType.Human) return;
-    const lastSent = this.lastEmojiSent.get(this.enemy) ?? -300;
-=======
     this.behavior.forgetOldEnemies();
     this.behavior.checkIncomingAttacks();
     this.behavior.assistAllies();
@@ -353,7 +272,6 @@
   private maybeSendEmoji(enemy: Player) {
     if (enemy.type() != PlayerType.Human) return;
     const lastSent = this.lastEmojiSent.get(enemy) ?? -300;
->>>>>>> d49272e1
     if (this.mg.ticks() - lastSent <= 300) return;
     this.lastEmojiSent.set(enemy, this.mg.ticks());
     this.mg.addExecution(
@@ -366,30 +284,15 @@
   }
 
   private maybeSendNuke(other: Player) {
-<<<<<<< HEAD
-    if (this.player === null) throw new Error("not initialized");
-    if (
-      this.player.units(UnitType.MissileSilo).length === 0 ||
-      this.player.gold() <
-        this.mg.config().unitInfo(UnitType.AtomBomb).cost(this.player) ||
-=======
     const silos = this.player.units(UnitType.MissileSilo);
     if (
       silos.length == 0 ||
       this.player.gold() < this.cost(UnitType.AtomBomb) ||
       other.type() == PlayerType.Bot ||
->>>>>>> d49272e1
       this.player.isOnSameTeam(other)
     ) {
       return;
     }
-<<<<<<< HEAD
-    outer: for (let i = 0; i < 10; i++) {
-      const tile = this.randTerritoryTile(other);
-      if (tile === null) {
-        return;
-      }
-=======
 
     const structures = other.units(
       UnitType.City,
@@ -410,7 +313,6 @@
     this.removeOldNukeEvents();
     outer: for (const tile of new Set(allTiles)) {
       if (tile == null) continue;
->>>>>>> d49272e1
       for (const t of this.mg.bfs(tile, manhattanDistFN(tile, 15))) {
         // Make sure we nuke at least 15 tiles in border
         if (this.mg.owner(t) !== other) {
@@ -527,41 +429,16 @@
       }
       return;
     }
-<<<<<<< HEAD
-    this.maybeSpawnStructure(
-      UnitType.City,
-      2,
-      (t) => new ConstructionExecution(player.id(), t, UnitType.City),
-    );
-=======
     this.maybeSpawnStructure(UnitType.City, 2);
->>>>>>> d49272e1
     if (this.maybeSpawnWarship()) {
       return;
     }
     if (!this.mg.config().disableNukes()) {
-<<<<<<< HEAD
-      this.maybeSpawnStructure(
-        UnitType.MissileSilo,
-        1,
-        (t) => new ConstructionExecution(player.id(), t, UnitType.MissileSilo),
-      );
-    }
-  }
-
-  private maybeSpawnStructure(
-    type: UnitType,
-    maxNum: number,
-    build: (tile: TileRef) => Execution,
-  ) {
-    if (this.player === null) throw new Error("not initialized");
-=======
       this.maybeSpawnStructure(UnitType.MissileSilo, 1);
     }
   }
 
   private maybeSpawnStructure(type: UnitType, maxNum: number) {
->>>>>>> d49272e1
     const units = this.player.units(type);
     if (units.length >= maxNum) {
       return;
@@ -662,41 +539,6 @@
     return this.mg.unitInfo(type).cost(this.player);
   }
 
-<<<<<<< HEAD
-  handleAllianceRequests() {
-    if (this.player === null) throw new Error("not initialized");
-    for (const req of this.player.incomingAllianceRequests()) {
-      if (req.requestor().isTraitor()) {
-        this.replyToAllianceRequest(req, false);
-        continue;
-      }
-      if (this.player.relation(req.requestor()) < Relation.Neutral) {
-        this.replyToAllianceRequest(req, false);
-        continue;
-      }
-      const requestorIsMuchLarger =
-        req.requestor().numTilesOwned() > this.player.numTilesOwned() * 3;
-      if (!requestorIsMuchLarger && req.requestor().alliances().length >= 3) {
-        this.replyToAllianceRequest(req, false);
-        continue;
-      }
-      this.replyToAllianceRequest(req, true);
-    }
-  }
-
-  private replyToAllianceRequest(req: AllianceRequest, accept: boolean): void {
-    if (this.player === null) throw new Error("not initialized");
-    this.mg.addExecution(
-      new AllianceRequestReplyExecution(
-        req.requestor().id(),
-        this.player.id(),
-        accept,
-      ),
-    );
-  }
-
-=======
->>>>>>> d49272e1
   sendBoatRandomly() {
     if (this.player === null) throw new Error("not initialized");
     const oceanShore = Array.from(this.player.borderTiles()).filter((t) =>
@@ -728,15 +570,9 @@
   randomLand(): TileRef | null {
     const delta = 25;
     let tries = 0;
-<<<<<<< HEAD
-    const cell = this.playerInfo.nation?.cell;
-    if (typeof cell === "undefined") return null;
-    while (tries++ < 50) {
-=======
     while (tries < 50) {
       tries++;
       const cell = this.nation.spawnCell;
->>>>>>> d49272e1
       const x = this.random.nextInt(cell.x - delta, cell.x + delta);
       const y = this.random.nextInt(cell.y - delta, cell.y + delta);
       if (!this.mg.isValidCoord(x, y)) {
@@ -756,21 +592,6 @@
     return null;
   }
 
-<<<<<<< HEAD
-  sendAttack(toAttack: Player | TerraNullius) {
-    if (this.player === null) throw new Error("not initialized");
-    if (toAttack.isPlayer() && this.player.isOnSameTeam(toAttack)) return;
-    this.mg.addExecution(
-      new AttackExecution(
-        this.player.troops() / 5,
-        this.player.id(),
-        toAttack.isPlayer() ? toAttack.id() : null,
-      ),
-    );
-  }
-
-=======
->>>>>>> d49272e1
   private randOceanShoreTile(tile: TileRef, dist: number): TileRef | null {
     if (this.player === null) throw new Error("not initialized");
     const x = this.mg.x(tile);
