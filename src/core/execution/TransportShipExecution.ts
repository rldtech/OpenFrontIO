import { consolex } from "../Consolex";
import {
  Execution,
  Game,
  MessageType,
  Player,
  PlayerID,
  TerraNullius,
  Unit,
  UnitType,
} from "../game/Game";
import { TileRef } from "../game/GameMap";
import { targetTransportTile } from "../game/TransportShipUtils";
import { PathFindResultType } from "../pathfinding/AStar";
import { PathFinder } from "../pathfinding/PathFinding";
import { AttackExecution } from "./AttackExecution";

export class TransportShipExecution implements Execution {
  private lastMove: number;

  // TODO: make this configurable
  private ticksPerMove = 1;

  private active = true;

  private mg: Game;
  private attacker: Player;
  private target: Player | TerraNullius;
<<<<<<< HEAD
  private embarkDelay = 0;
=======
>>>>>>> ec4c4d67

  // TODO make private
  public path: TileRef[];
  private dst: TileRef | null;

  private boat: Unit;

  private pathFinder: PathFinder;

  constructor(
    private attackerID: PlayerID,
    private targetID: PlayerID | null,
    private ref: TileRef,
    private troops: number | null,
    private src: TileRef | null,
  ) {}

  activeDuringSpawnPhase(): boolean {
    return false;
  }

  init(mg: Game, ticks: number) {
    if (!mg.hasPlayer(this.attackerID)) {
      console.warn(
        `TransportShipExecution: attacker ${this.attackerID} not found`,
      );
      this.active = false;
      return;
    }
    if (this.targetID != null && !mg.hasPlayer(this.targetID)) {
      console.warn(`TransportShipExecution: target ${this.targetID} not found`);
      this.active = false;
      return;
    }

    this.lastMove = ticks;
    this.mg = mg;
    this.pathFinder = PathFinder.Mini(mg, 10_000, 10);

    this.attacker = mg.player(this.attackerID);

    // Notify the target player about the incoming naval invasion
    if (this.targetID && this.targetID !== mg.terraNullius().id()) {
      mg.displayMessage(
        `Naval invasion incoming from ${this.attacker.displayName()}`,
        MessageType.WARN,
        this.targetID,
      );
    }

    if (
      this.attacker.units(UnitType.TransportShip).length >=
      mg.config().boatMaxNumber()
    ) {
      mg.displayMessage(
        `No boats available, max ${mg.config().boatMaxNumber()}`,
        MessageType.WARN,
        this.attackerID,
      );
      this.active = false;
      this.attacker.addTroops(this.troops);
      return;
    }

    if (this.targetID == null || this.targetID == this.mg.terraNullius().id()) {
      this.target = mg.terraNullius();
    } else {
      this.target = mg.player(this.targetID);
    }

    if (this.troops == null) {
      this.troops = this.mg
        .config()
        .boatAttackAmount(this.attacker, this.target);
    }

    this.troops = Math.min(this.troops, this.attacker.troops());

    this.dst = targetTransportTile(this.mg, this.ref);
    if (this.dst == null) {
      consolex.warn(
        `${this.attacker} cannot send ship to ${this.target}, cannot find attack tile`,
      );
      this.active = false;
      return;
    }

    const closestTileSrc = this.attacker.canBuild(
      UnitType.TransportShip,
      this.dst,
    );
    if (closestTileSrc == false) {
      consolex.warn(`can't build transport ship`);
      this.active = false;
      return;
    }

    if (this.src == null) {
      // Only update the src if it's not already set
      // because we assume that the src is set to the best spawn tile
      this.src = closestTileSrc;
    } else {
      if (
        this.mg.owner(this.src) != this.attacker ||
        !this.mg.isShore(this.src)
      ) {
        console.warn(
          `src is not a shore tile or not owned by: ${this.attacker.name()}`,
        );
        this.src = closestTileSrc;
      }
    }

    this.boat = this.attacker.buildUnit(
      UnitType.TransportShip,
      this.troops,
      this.src,
    );
  }

  tick(ticks: number) {
    if (!this.active) {
      return;
    }
    if (!this.boat.isActive()) {
      this.active = false;
      return;
    }
    if (ticks - this.lastMove < this.ticksPerMove) {
      return;
    }
    this.lastMove = ticks;

    const result = this.pathFinder.nextTile(this.boat.tile(), this.dst);
    switch (result.type) {
      case PathFindResultType.Completed:
        if (this.mg.owner(this.dst) == this.attacker) {
          this.attacker.addTroops(this.troops);
          this.boat.delete(false);
          this.active = false;
          return;
        }
        if (this.target.isPlayer() && this.attacker.isFriendly(this.target)) {
          this.target.addTroops(this.troops);
        } else {
          this.attacker.conquer(this.dst);
          this.mg.addExecution(
            new AttackExecution(
              this.troops,
              this.attacker.id(),
              this.targetID,
              this.dst,
              false,
            ),
          );
        }
        this.boat.delete(false);
        this.active = false;
        return;
      case PathFindResultType.NextTile:
        this.boat.move(result.tile);
        break;
      case PathFindResultType.Pending:
        break;
      case PathFindResultType.PathNotFound:
        // TODO: add to poisoned port list
        consolex.warn(`path not found tot dst`);
        this.boat.delete(false);
        this.active = false;
        return;
    }
  }

  owner(): Player {
    return this.attacker;
  }

  isActive(): boolean {
    return this.active;
  }
}<|MERGE_RESOLUTION|>--- conflicted
+++ resolved
@@ -26,10 +26,6 @@
   private mg: Game;
   private attacker: Player;
   private target: Player | TerraNullius;
-<<<<<<< HEAD
-  private embarkDelay = 0;
-=======
->>>>>>> ec4c4d67
 
   // TODO make private
   public path: TileRef[];
