import { consolex } from "../Consolex";
import {
  Execution,
  Game,
  Player,
  PlayerID,
  Unit,
  UnitType,
} from "../game/Game";
import { TileRef } from "../game/GameMap";
import { PathFindResultType } from "../pathfinding/AStar";
import { PathFinder } from "../pathfinding/PathFinding";
import { PseudoRandom } from "../PseudoRandom";
import { ShellExecution } from "./ShellExecution";

export class WarshipExecution implements Execution {
  private random: PseudoRandom;

  private _owner: Player;
  private active = true;
  private warship: Unit | null = null;
  private mg: Game | null = null;

  private target: Unit | null = null;
  private pathfinder: PathFinder | null = null;

  private patrolTile: TileRef | null = null;

  private lastShellAttack = 0;
  private alreadySentShell = new Set<Unit>();

  constructor(
    private playerID: PlayerID,
    private patrolCenterTile: TileRef,
  ) {}

  init(mg: Game, ticks: number): void {
    if (!mg.hasPlayer(this.playerID)) {
      console.log(`WarshipExecution: player ${this.playerID} not found`);
      this.active = false;
      return;
    }
    this.pathfinder = PathFinder.Mini(mg, 5000);
    this._owner = mg.player(this.playerID);
    this.mg = mg;
    this.patrolTile = this.patrolCenterTile;
    this.random = new PseudoRandom(mg.ticks());
  }

  // Only for warships with "moveTarget" set
  goToMoveTarget(target: TileRef) {
    if (this.warship === null || this.pathfinder === null) {
      throw new Error("Warship not initialized");
    }
    // Patrol unless we are hunting down a tradeship
    const result = this.pathfinder.nextTile(this.warship.tile(), target);
    switch (result.type) {
      case PathFindResultType.Completed:
        this.warship.setMoveTarget(null);
        return;
      case PathFindResultType.NextTile:
        this.warship.move(result.tile);
        break;
      case PathFindResultType.Pending:
        break;
      case PathFindResultType.PathNotFound:
        consolex.log(`path not found to target`);
        break;
    }
  }

  private shoot() {
<<<<<<< HEAD
    if (this.mg === null) throw new Error("Game not initialized");
    if (this.warship === null) throw new Error("Warship not initialized");
    if (this.target === null) throw new Error("Target not initialized");
    if (this.mg.ticks() - this.lastShellAttack > this.shellAttackRate) {
=======
    const shellAttackRate = this.mg.config().warshipShellAttackRate();
    if (this.mg.ticks() - this.lastShellAttack > shellAttackRate) {
>>>>>>> d49272e1
      this.lastShellAttack = this.mg.ticks();
      this.mg.addExecution(
        new ShellExecution(
          this.warship.tile(),
          this.warship.owner(),
          this.warship,
          this.target,
        ),
      );
      if (!this.target.hasHealth()) {
        // Don't send multiple shells to target that can be oneshotted
        this.alreadySentShell.add(this.target);
        this.target = null;
        return;
      }
    }
  }

  private patrol() {
    if (this.warship === null || this.pathfinder === null) {
      throw new Error("Warship not initialized");
    }
    if (this.patrolTile === null) return;
    this.warship.setWarshipTarget(this.target);
    if (this.target === null || this.target.type() !== UnitType.TradeShip) {
      // Patrol unless we are hunting down a tradeship
      const result = this.pathfinder.nextTile(
        this.warship.tile(),
        this.patrolTile,
      );
      switch (result.type) {
        case PathFindResultType.Completed:
          this.patrolTile = this.randomTile();
          break;
        case PathFindResultType.NextTile:
          this.warship.move(result.tile);
          break;
        case PathFindResultType.Pending:
          return;
        case PathFindResultType.PathNotFound:
          consolex.log(`path not found to patrol tile`);
          this.patrolTile = this.randomTile();
          break;
      }
    }
  }

  tick(ticks: number): void {
    if (this.pathfinder === null) throw new Error("Warship not initialized");
    if (this.warship === null) {
      if (this.patrolTile === null) return;
      const spawn = this._owner.canBuild(UnitType.Warship, this.patrolTile);
      if (spawn === false) {
        this.active = false;
        return;
      }
      this.warship = this._owner.buildUnit(UnitType.Warship, 0, spawn);
      return;
    }
    if (!this.warship.isActive()) {
      this.active = false;
      return;
    }
    if (this.target !== null && !this.target.isActive()) {
      this.target = null;
    }
    const hasPort = this._owner.units(UnitType.Port).length > 0;
    if (this.mg === null) throw new Error("Game not initialized");
    const warship = this.warship;
    if (warship === null) throw new Error("Warship not initialized");
    const ships = this.mg
      .nearbyUnits(
<<<<<<< HEAD
        warship.tile(),
        130, // Search range
=======
        this.warship.tile(),
        this.mg.config().warshipTargettingRange(),
>>>>>>> d49272e1
        [UnitType.TransportShip, UnitType.Warship, UnitType.TradeShip],
      )
      .filter(
        ({ unit }) =>
          unit.owner() !== warship.owner() &&
          unit !== warship &&
          !unit.owner().isFriendly(warship.owner()) &&
          !this.alreadySentShell.has(unit) &&
          (unit.type() !== UnitType.TradeShip ||
            (hasPort &&
              unit.dstPort()?.owner() !== this.warship.owner() &&
              !unit.dstPort()?.owner().isFriendly(this.warship.owner()) &&
              unit.isSafeFromPirates() !== true)),
      );

    this.target =
      ships.sort((a, b) => {
        const { unit: unitA, distSquared: distA } = a;
        const { unit: unitB, distSquared: distB } = b;

        // Prioritize Warships
        if (
          unitA.type() === UnitType.Warship &&
          unitB.type() !== UnitType.Warship
        )
          return -1;
        if (
          unitA.type() !== UnitType.Warship &&
          unitB.type() === UnitType.Warship
        )
          return 1;

        // Then favor Transport Ships over Trade Ships
        if (
          unitA.type() === UnitType.TransportShip &&
          unitB.type() !== UnitType.TransportShip
        )
          return -1;
        if (
          unitA.type() !== UnitType.TransportShip &&
          unitB.type() === UnitType.TransportShip
        )
          return 1;

        // If both are the same type, sort by distance (lower `distSquared` means closer)
        return distA - distB;
      })[0]?.unit ?? null;

    const moveTarget = this.warship.moveTarget();
    if (moveTarget) {
      this.goToMoveTarget(moveTarget);
      // If we have a "move target" then we cannot target trade ships as it
      // requires moving.
      if (this.target && this.target.type() === UnitType.TradeShip) {
        this.target = null;
      }
    } else if (!this.target || this.target.type() !== UnitType.TradeShip) {
      this.patrol();
    }

    if (
      this.target === null ||
      !this.target.isActive() ||
<<<<<<< HEAD
      this.target.owner() === this._owner
=======
      this.target.owner() == this._owner ||
      this.target.isSafeFromPirates() == true
>>>>>>> d49272e1
    ) {
      // In case another warship captured or destroyed target, or the target escaped into safe waters
      this.target = null;
      return;
    }

    this.warship.setWarshipTarget(this.target);

    // If we have a move target we do not want to go after trading ships
    if (!this.target) {
      return;
    }

    if (this.target.type() !== UnitType.TradeShip) {
      this.shoot();
      return;
    }

    for (let i = 0; i < 2; i++) {
      // target is trade ship so capture it.
      const result = this.pathfinder.nextTile(
        this.warship.tile(),
        this.target.tile(),
        5,
      );
      switch (result.type) {
        case PathFindResultType.Completed:
          this._owner.captureUnit(this.target);
          this.target = null;
          return;
        case PathFindResultType.NextTile:
          this.warship.move(result.tile);
          break;
        case PathFindResultType.Pending:
          break;
        case PathFindResultType.PathNotFound:
          consolex.log(`path not found to target`);
          break;
      }
    }
  }

  isActive(): boolean {
    return this.active;
  }

  activeDuringSpawnPhase(): boolean {
    return false;
  }

  randomTile(): TileRef {
<<<<<<< HEAD
    if (this.mg === null) throw new Error("Game not initialized");
    while (true) {
=======
    let warshipPatrolRange = this.mg.config().warshipPatrolRange();
    const maxAttemptBeforeExpand: number = warshipPatrolRange * 2;
    let attemptCount: number = 0;
    let expandCount: number = 0;
    while (expandCount < 3) {
>>>>>>> d49272e1
      const x =
        this.mg.x(this.patrolCenterTile) +
        this.random.nextInt(-warshipPatrolRange / 2, warshipPatrolRange / 2);
      const y =
        this.mg.y(this.patrolCenterTile) +
        this.random.nextInt(-warshipPatrolRange / 2, warshipPatrolRange / 2);
      if (!this.mg.isValidCoord(x, y)) {
        continue;
      }
      const tile = this.mg.ref(x, y);
      if (!this.mg.isOcean(tile) || this.mg.isShoreline(tile)) {
        attemptCount++;
        if (attemptCount === maxAttemptBeforeExpand) {
          expandCount++;
          attemptCount = 0;
          warshipPatrolRange =
            warshipPatrolRange + Math.floor(warshipPatrolRange / 2);
        }
        continue;
      }
      return tile;
    }
  }
}<|MERGE_RESOLUTION|>--- conflicted
+++ resolved
@@ -70,15 +70,8 @@
   }
 
   private shoot() {
-<<<<<<< HEAD
-    if (this.mg === null) throw new Error("Game not initialized");
-    if (this.warship === null) throw new Error("Warship not initialized");
-    if (this.target === null) throw new Error("Target not initialized");
-    if (this.mg.ticks() - this.lastShellAttack > this.shellAttackRate) {
-=======
     const shellAttackRate = this.mg.config().warshipShellAttackRate();
     if (this.mg.ticks() - this.lastShellAttack > shellAttackRate) {
->>>>>>> d49272e1
       this.lastShellAttack = this.mg.ticks();
       this.mg.addExecution(
         new ShellExecution(
@@ -151,13 +144,8 @@
     if (warship === null) throw new Error("Warship not initialized");
     const ships = this.mg
       .nearbyUnits(
-<<<<<<< HEAD
-        warship.tile(),
-        130, // Search range
-=======
         this.warship.tile(),
         this.mg.config().warshipTargettingRange(),
->>>>>>> d49272e1
         [UnitType.TransportShip, UnitType.Warship, UnitType.TradeShip],
       )
       .filter(
@@ -221,12 +209,8 @@
     if (
       this.target === null ||
       !this.target.isActive() ||
-<<<<<<< HEAD
-      this.target.owner() === this._owner
-=======
       this.target.owner() == this._owner ||
       this.target.isSafeFromPirates() == true
->>>>>>> d49272e1
     ) {
       // In case another warship captured or destroyed target, or the target escaped into safe waters
       this.target = null;
@@ -278,16 +262,11 @@
   }
 
   randomTile(): TileRef {
-<<<<<<< HEAD
-    if (this.mg === null) throw new Error("Game not initialized");
-    while (true) {
-=======
     let warshipPatrolRange = this.mg.config().warshipPatrolRange();
     const maxAttemptBeforeExpand: number = warshipPatrolRange * 2;
     let attemptCount: number = 0;
     let expandCount: number = 0;
     while (expandCount < 3) {
->>>>>>> d49272e1
       const x =
         this.mg.x(this.patrolCenterTile) +
         this.random.nextInt(-warshipPatrolRange / 2, warshipPatrolRange / 2);
