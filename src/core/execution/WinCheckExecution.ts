import { GameEvent } from "../EventBus";
import {
  ColoredTeams,
  Execution,
  Game,
  GameMode,
  Player,
  Team,
} from "../game/Game";

export class WinEvent implements GameEvent {
  constructor(public readonly winner: Player) {}
}

export class WinCheckExecution implements Execution {
  private active = true;

  private mg: Game | null = null;

  constructor() {}

  init(mg: Game, ticks: number) {
    this.mg = mg;
  }

  tick(ticks: number) {
    if (ticks % 10 !== 0) {
      return;
    }
    if (this.mg === null) throw new Error("Not initialized");
    if (this.mg.config().gameConfig().gameMode === GameMode.FFA) {
      this.checkWinnerFFA();
    } else {
      this.checkWinnerTeam();
    }
  }

  checkWinnerFFA(): void {
    if (this.mg === null) throw new Error("Not initialized");
    const sorted = this.mg
      .players()
      .sort((a, b) => b.numTilesOwned() - a.numTilesOwned());
    if (sorted.length === 0) {
      return;
    }
    const max = sorted[0];
    const numTilesWithoutFallout =
      this.mg.numLandTiles() - this.mg.numTilesWithFallout();
    if (
      (max.numTilesOwned() / numTilesWithoutFallout) * 100 >
      this.mg.config().percentageTilesOwnedToWin()
    ) {
      this.mg.setWinner(max, this.mg.stats().stats());
      console.log(`${max.name()} has won the game`);
      this.active = false;
    }
  }

  checkWinnerTeam(): void {
    if (this.mg === null) throw new Error("Not initialized");
    const teamToTiles = new Map<Team, number>();
    for (const player of this.mg.players()) {
      const team = player.team();
      // Sanity check, team should not be null here
      if (team === null) continue;
      teamToTiles.set(
        team,
        (teamToTiles.get(team) ?? 0) + player.numTilesOwned(),
      );
    }
    const sorted = Array.from(teamToTiles.entries()).sort(
      (a, b) => b[1] - a[1],
    );
    if (sorted.length === 0) {
      return;
    }
    const max = sorted[0];
    const numTilesWithoutFallout =
      this.mg.numLandTiles() - this.mg.numTilesWithFallout();
    const percentage = (max[1] / numTilesWithoutFallout) * 100;
    if (percentage > this.mg.config().percentageTilesOwnedToWin()) {
<<<<<<< HEAD
      if (max[0] === Team.Bot) return;
=======
      if (max[0] == ColoredTeams.Bot) return;
>>>>>>> d49272e1
      this.mg.setWinner(max[0], this.mg.stats().stats());
      console.log(`${max[0]} has won the game`);
      this.active = false;
    }
  }

  isActive(): boolean {
    return this.active;
  }

  activeDuringSpawnPhase(): boolean {
    return false;
  }
}<|MERGE_RESOLUTION|>--- conflicted
+++ resolved
@@ -79,11 +79,7 @@
       this.mg.numLandTiles() - this.mg.numTilesWithFallout();
     const percentage = (max[1] / numTilesWithoutFallout) * 100;
     if (percentage > this.mg.config().percentageTilesOwnedToWin()) {
-<<<<<<< HEAD
-      if (max[0] === Team.Bot) return;
-=======
       if (max[0] == ColoredTeams.Bot) return;
->>>>>>> d49272e1
       this.mg.setWinner(max[0], this.mg.stats().stats());
       console.log(`${max[0]} has won the game`);
       this.active = false;
