import { AllPlayersStats, ClientID, PlayerStats } from "../Schemas";
import {
  EmojiMessage,
  GameUpdates,
  MessageType,
  NameViewData,
  PlayerID,
  PlayerType,
  Team,
  Tick,
  UnitType,
} from "./Game";
import { TileRef, TileUpdate } from "./GameMap";

export interface GameUpdateViewData {
  tick: number;
  updates: GameUpdates;
  packedTileUpdates: BigUint64Array;
  playerNameViewData: Record<number, NameViewData>;
}

export interface ErrorUpdate {
  errMsg: string;
  stack?: string;
}

export enum GameUpdateType {
  Tile,
  Unit,
  Player,
  DisplayEvent,
  DisplayChatEvent,
  AllianceRequest,
  AllianceRequestReply,
  BrokeAlliance,
  AllianceExpired,
  TargetPlayer,
  Emoji,
  Win,
  Hash,
  UnitIncoming,
}

export type GameUpdate =
  | TileUpdateWrapper
  | UnitUpdate
  | PlayerUpdate
  | AllianceRequestUpdate
  | AllianceRequestReplyUpdate
  | BrokeAllianceUpdate
  | AllianceExpiredUpdate
  | DisplayMessageUpdate
  | DisplayChatMessageUpdate
  | TargetPlayerUpdate
  | EmojiUpdate
  | WinUpdate
  | HashUpdate
  | UnitIncomingUpdate;

export interface TileUpdateWrapper {
  type: GameUpdateType.Tile;
  update: TileUpdate;
}

export interface UnitUpdate {
  type: GameUpdateType.Unit;
  unitType: UnitType;
  troops: number;
  id: number;
  ownerID: number;
  lastOwnerID?: number;
  // TODO: make these tilerefs
  pos: TileRef;
  lastPos: TileRef;
  isActive: boolean;
  dstPortId?: number; // Only for trade ships
  detonationDst?: TileRef; // Only for nukes
  warshipTargetId?: number;
  health?: number;
  constructionType?: UnitType;
  ticksLeftInCooldown?: Tick;
}

export interface AttackUpdate {
  attackerID: number;
  targetID: number;
  troops: number;
  id: string;
  retreating: boolean;
}

export interface PlayerUpdate {
  type: GameUpdateType.Player;
  nameViewData?: NameViewData;
<<<<<<< HEAD
  clientID: ClientID;
  pattern: string;
  flag: string;
=======
  clientID: ClientID | null;
  flag: string | undefined;
>>>>>>> 07122f6b
  name: string;
  displayName: string;
  id: PlayerID;
  team?: Team;
  smallID: number;
  playerType: PlayerType;
  isAlive: boolean;
  tilesOwned: number;
  gold: number;
  population: number;
  workers: number;
  troops: number;
  targetTroopRatio: number;
  allies: number[];
  embargoes: Set<PlayerID>;
  isTraitor: boolean;
  targets: number[];
  outgoingEmojis: EmojiMessage[];
  outgoingAttacks: AttackUpdate[];
  incomingAttacks: AttackUpdate[];
  outgoingAllianceRequests: PlayerID[];
  stats: PlayerStats;
  hasSpawned: boolean;
}

export interface AllianceRequestUpdate {
  type: GameUpdateType.AllianceRequest;
  requestorID: number;
  recipientID: number;
  createdAt: Tick;
}

export interface AllianceRequestReplyUpdate {
  type: GameUpdateType.AllianceRequestReply;
  request: AllianceRequestUpdate;
  accepted: boolean;
}

export interface BrokeAllianceUpdate {
  type: GameUpdateType.BrokeAlliance;
  traitorID: number;
  betrayedID: number;
}

export interface AllianceExpiredUpdate {
  type: GameUpdateType.AllianceExpired;
  player1ID: number;
  player2ID: number;
}

export interface TargetPlayerUpdate {
  type: GameUpdateType.TargetPlayer;
  playerID: number;
  targetID: number;
}

export interface EmojiUpdate {
  type: GameUpdateType.Emoji;
  emoji: EmojiMessage;
}

export interface DisplayMessageUpdate {
  type: GameUpdateType.DisplayEvent;
  message: string;
  messageType: MessageType;
  playerID: number | null;
}

export type DisplayChatMessageUpdate = {
  type: GameUpdateType.DisplayChatEvent;
  key: string;
  category: string;
  variables?: Record<string, string>;
  playerID: number | null;
  isFrom: boolean;
  recipient: string;
};

export interface WinUpdate {
  type: GameUpdateType.Win;
  allPlayersStats: AllPlayersStats;
  // Player id or team name.
  winner: number | Team;
  winnerType: "player" | "team";
}

export interface HashUpdate {
  type: GameUpdateType.Hash;
  tick: Tick;
  hash: number;
}

export interface UnitIncomingUpdate {
  type: GameUpdateType.UnitIncoming;
  unitID: number;
  message: string;
  messageType: MessageType;
  playerID: number;
}<|MERGE_RESOLUTION|>--- conflicted
+++ resolved
@@ -92,14 +92,9 @@
 export interface PlayerUpdate {
   type: GameUpdateType.Player;
   nameViewData?: NameViewData;
-<<<<<<< HEAD
-  clientID: ClientID;
-  pattern: string;
-  flag: string;
-=======
   clientID: ClientID | null;
+  pattern: string | undefined;
   flag: string | undefined;
->>>>>>> 07122f6b
   name: string;
   displayName: string;
   id: PlayerID;
