import { renderNumber, renderTroops } from "../../client/Utils";
import { consolex } from "../Consolex";
import { PseudoRandom } from "../PseudoRandom";
import { ClientID } from "../Schemas";
import {
  assertNever,
  closestShoreFromPlayer,
  distSortUnit,
  maxInt,
  minInt,
  simpleHash,
  targetTransportTile,
  toInt,
  within,
} from "../Util";
import { sanitizeUsername } from "../validations/username";
import { AttackImpl } from "./AttackImpl";
import {
  Alliance,
  AllianceRequest,
  AllPlayers,
  Attack,
  BuildableUnit,
  Cell,
  EmojiMessage,
  GameMode,
  Gold,
  MessageType,
  MutableAlliance,
  Player,
  PlayerID,
  PlayerInfo,
  PlayerProfile,
  PlayerType,
  Relation,
  Team,
  TerraNullius,
  Tick,
  Unit,
  UnitSpecificInfos,
  UnitType,
} from "./Game";
import { GameImpl } from "./GameImpl";
import { andFN, manhattanDistFN, TileRef } from "./GameMap";
import { AttackUpdate, GameUpdateType, PlayerUpdate } from "./GameUpdates";
import { TerraNulliusImpl } from "./TerraNulliusImpl";
import { UnitImpl } from "./UnitImpl";

interface Target {
  tick: Tick;
  target: Player;
}

class Donation {
  constructor(
    public readonly recipient: Player,
    public readonly tick: Tick,
  ) {}
}

export class PlayerImpl implements Player {
  public _lastTileChange: number = 0;
  public _pseudo_random: PseudoRandom;

  private _gold: bigint;
  private _troops: bigint;
  private _workers: bigint;

  // 0 to 100
  private _targetTroopRatio: bigint;

<<<<<<< HEAD
  private _defensivePosture: "retreat" | "balanced" | "hold" = "balanced";

  isTraitor_ = false;
=======
  markedTraitorTick = -1;
>>>>>>> 9edc82b3

  private embargoes: Set<PlayerID> = new Set();

  public _borderTiles: Set<TileRef> = new Set();

  public _units: UnitImpl[] = [];
  public _tiles: Set<TileRef> = new Set();

  private _flag: string;
  private _name: string;
  private _displayName: string;

  public pastOutgoingAllianceRequests: AllianceRequest[] = [];

  private targets_: Target[] = [];

  private outgoingEmojis_: EmojiMessage[] = [];

  private sentDonations: Donation[] = [];

  private relations = new Map<Player, number>();

  public _incomingAttacks: Attack[] = [];
  public _outgoingAttacks: Attack[] = [];
  public _outgoingLandAttacks: Attack[] = [];

  private _hasSpawned = false;

  constructor(
    private mg: GameImpl,
    private _smallID: number,
    private readonly playerInfo: PlayerInfo,
    startTroops: number,
    private readonly _team: Team | null,
  ) {
    this._flag = playerInfo.flag;
    this._name = sanitizeUsername(playerInfo.name);
    this._targetTroopRatio = 95n;
    this._troops = toInt(startTroops);
    this._workers = 0n;
    this._gold = 0n;
    this._displayName = this._name; // processName(this._name)
    this._pseudo_random = new PseudoRandom(simpleHash(this.playerInfo.id));
  }

  largestClusterBoundingBox: { min: Cell; max: Cell } | null;

  toUpdate(): PlayerUpdate {
    const outgoingAllianceRequests = this.outgoingAllianceRequests().map((ar) =>
      ar.recipient().id(),
    );

    return {
      type: GameUpdateType.Player,
      clientID: this.clientID(),
      flag: this.flag(),
      name: this.name(),
      displayName: this.displayName(),
      id: this.id(),
      team: this.team(),
      smallID: this.smallID(),
      playerType: this.type(),
      isAlive: this.isAlive(),
      tilesOwned: this.numTilesOwned(),
      gold: Number(this._gold),
      population: this.population(),
      workers: this.workers(),
      troops: this.troops(),
      targetTroopRatio: this.targetTroopRatio(),
      allies: this.alliances().map((a) => a.other(this).smallID()),
      embargoes: this.embargoes,
      isTraitor: this.isTraitor(),
      targets: this.targets().map((p) => p.smallID()),
      outgoingEmojis: this.outgoingEmojis(),
      outgoingAttacks: this._outgoingAttacks.map(
        (a) =>
          ({
            attackerID: a.attacker().smallID(),
            targetID: a.target().smallID(),
            troops: a.troops(),
            id: a.id(),
            retreating: a.retreating(),
          }) as AttackUpdate,
      ),
      incomingAttacks: this._incomingAttacks.map(
        (a) =>
          ({
            attackerID: a.attacker().smallID(),
            targetID: a.target().smallID(),
            troops: a.troops(),
            id: a.id(),
            retreating: a.retreating(),
          }) as AttackUpdate,
      ),
      outgoingAllianceRequests: outgoingAllianceRequests,
      stats: this.mg.stats().getPlayerStats(this.id()),
      hasSpawned: this.hasSpawned(),
    };
  }

  smallID(): number {
    return this._smallID;
  }

  flag(): string {
    return this._flag;
  }

  name(): string {
    return this._name;
  }
  displayName(): string {
    return this._displayName;
  }

  clientID(): ClientID {
    return this.playerInfo.clientID;
  }

  id(): PlayerID {
    return this.playerInfo.id;
  }

  type(): PlayerType {
    return this.playerInfo.playerType;
  }

  clan(): string | null {
    return this.playerInfo.clan;
  }

  units(...types: UnitType[]): UnitImpl[] {
    if (types.length == 0) {
      return this._units;
    }
    const ts = new Set(types);
    return this._units.filter((u) => ts.has(u.type()));
  }

  unitsIncludingConstruction(type: UnitType): Unit[] {
    const units = this.units(type);
    units.push(
      ...this.units(UnitType.Construction).filter(
        (u) => u.constructionType() == type,
      ),
    );
    return units;
  }

  sharesBorderWith(other: Player | TerraNullius): boolean {
    for (const border of this._borderTiles) {
      for (const neighbor of this.mg.map().neighbors(border)) {
        if (this.mg.map().ownerID(neighbor) == other.smallID()) {
          return true;
        }
      }
    }
    return false;
  }
  numTilesOwned(): number {
    return this._tiles.size;
  }

  tiles(): ReadonlySet<TileRef> {
    return new Set(this._tiles.values()) as Set<TileRef>;
  }

  borderTiles(): ReadonlySet<TileRef> {
    return this._borderTiles;
  }

  neighbors(): (Player | TerraNullius)[] {
    const ns: Set<Player | TerraNullius> = new Set();
    for (const border of this.borderTiles()) {
      for (const neighbor of this.mg.map().neighbors(border)) {
        if (this.mg.map().isLand(neighbor)) {
          const owner = this.mg.map().ownerID(neighbor);
          if (owner != this.smallID()) {
            ns.add(
              this.mg.playerBySmallID(owner) as PlayerImpl | TerraNulliusImpl,
            );
          }
        }
      }
    }
    return Array.from(ns);
  }

  isPlayer(): this is Player {
    return true as const;
  }
  setTroops(troops: number) {
    this._troops = toInt(troops);
  }
  conquer(tile: TileRef) {
    this.mg.conquer(this, tile);
  }
  orderRetreat(id: string) {
    const attack = this._outgoingAttacks.filter((attack) => attack.id() == id);
    if (!attack || !attack[0]) {
      consolex.warn(`Didn't find outgoing attack with id ${id}`);
      return;
    }
    attack[0].orderRetreat();
  }
  executeRetreat(id: string): void {
    const attack = this._outgoingAttacks.filter((attack) => attack.id() == id);
    // Execution is delayed so it's not an error that the attack does not exist.
    if (!attack || !attack[0]) {
      return;
    }
    attack[0].executeRetreat();
  }
  relinquish(tile: TileRef) {
    if (this.mg.owner(tile) != this) {
      throw new Error(`Cannot relinquish tile not owned by this player`);
    }
    this.mg.relinquish(tile);
  }
  info(): PlayerInfo {
    return this.playerInfo;
  }
  isAlive(): boolean {
    return this._tiles.size > 0;
  }

  hasSpawned(): boolean {
    return this._hasSpawned;
  }

  setHasSpawned(hasSpawned: boolean): void {
    this._hasSpawned = hasSpawned;
  }

  incomingAllianceRequests(): AllianceRequest[] {
    return this.mg.allianceRequests.filter((ar) => ar.recipient() == this);
  }

  outgoingAllianceRequests(): AllianceRequest[] {
    return this.mg.allianceRequests.filter((ar) => ar.requestor() == this);
  }

  alliances(): MutableAlliance[] {
    return this.mg.alliances_.filter(
      (a) => a.requestor() == this || a.recipient() == this,
    );
  }

  allies(): Player[] {
    return this.alliances().map((a) => a.other(this));
  }

  isAlliedWith(other: Player): boolean {
    if (other == this) {
      return false;
    }
    return this.allianceWith(other) != null;
  }

  allianceWith(other: Player): MutableAlliance | null {
    if (other == this) {
      return null;
    }
    return this.alliances().find(
      (a) => a.recipient() == other || a.requestor() == other,
    );
  }

  canSendAllianceRequest(other: Player): boolean {
    if (other == this) {
      return false;
    }
    if (this.isFriendly(other)) {
      return false;
    }

    const hasPending =
      this.incomingAllianceRequests().find((ar) => ar.requestor() == other) !=
        null ||
      this.outgoingAllianceRequests().find((ar) => ar.recipient() == other) !=
        null;

    if (hasPending) {
      return false;
    }

    const recent = this.pastOutgoingAllianceRequests
      .filter((ar) => ar.recipient() == other)
      .sort((a, b) => b.createdAt() - a.createdAt());

    if (recent.length == 0) {
      return true;
    }

    const delta = this.mg.ticks() - recent[0].createdAt();

    return delta >= this.mg.config().allianceRequestCooldown();
  }

  breakAlliance(alliance: Alliance): void {
    this.mg.breakAlliance(this, alliance);
  }

  isTraitor(): boolean {
    return (
      this.markedTraitorTick >= 0 &&
      this.mg.ticks() - this.markedTraitorTick <
        this.mg.config().traitorDuration()
    );
  }
  markTraitor(): void {
    this.markedTraitorTick = this.mg.ticks();
  }

  createAllianceRequest(recipient: Player): AllianceRequest {
    if (this.isAlliedWith(recipient)) {
      throw new Error(`cannot create alliance request, already allies`);
    }
    return this.mg.createAllianceRequest(this, recipient as Player);
  }

  relation(other: Player): Relation {
    if (other == this) {
      throw new Error(`cannot get relation with self: ${this}`);
    }
    if (this.relations.has(other)) {
      return this.relationFromValue(this.relations.get(other));
    }
    return Relation.Neutral;
  }

  private relationFromValue(relationValue: number): Relation {
    if (relationValue < -50) {
      return Relation.Hostile;
    }
    if (relationValue < 0) {
      return Relation.Distrustful;
    }
    if (relationValue < 50) {
      return Relation.Neutral;
    }
    return Relation.Friendly;
  }

  allRelationsSorted(): { player: Player; relation: Relation }[] {
    return Array.from(this.relations, ([k, v]) => ({ player: k, relation: v }))
      .sort((a, b) => a.relation - b.relation)
      .map((r) => ({
        player: r.player,
        relation: this.relationFromValue(r.relation),
      }));
  }

  updateRelation(other: Player, delta: number): void {
    if (other == this) {
      throw new Error(`cannot update relation with self: ${this}`);
    }
    let relation = 0;
    if (this.relations.has(other)) {
      relation = this.relations.get(other);
    }
    const newRelation = within(relation + delta, -100, 100);
    this.relations.set(other, newRelation);
  }

  decayRelations() {
    this.relations.forEach((r: number, p: Player) => {
      const sign = -1 * Math.sign(r);
      const delta = 0.05;
      r += sign * delta;
      if (Math.abs(r) < delta * 2) {
        r = 0;
      }
      this.relations.set(p, r);
    });
  }

  canTarget(other: Player): boolean {
    if (this == other) {
      return false;
    }
    if (this.isFriendly(other)) {
      return false;
    }
    for (const t of this.targets_) {
      if (this.mg.ticks() - t.tick < this.mg.config().targetCooldown()) {
        return false;
      }
    }
    return true;
  }

  target(other: Player): void {
    this.targets_.push({ tick: this.mg.ticks(), target: other });
    this.mg.target(this, other);
  }

  targets(): PlayerImpl[] {
    return this.targets_
      .filter(
        (t) => this.mg.ticks() - t.tick < this.mg.config().targetDuration(),
      )
      .map((t) => t.target as PlayerImpl);
  }

  transitiveTargets(): Player[] {
    const ts = this.alliances()
      .map((a) => a.other(this))
      .flatMap((ally) => ally.targets());
    ts.push(...this.targets());
    return [...new Set(ts)] as Player[];
  }

  sendEmoji(recipient: Player | typeof AllPlayers, emoji: string): void {
    if (recipient == this) {
      throw Error(`Cannot send emoji to oneself: ${this}`);
    }
    const msg: EmojiMessage = {
      message: emoji,
      senderID: this.smallID(),
      recipientID: recipient == AllPlayers ? recipient : recipient.smallID(),
      createdAt: this.mg.ticks(),
    };
    this.outgoingEmojis_.push(msg);
    this.mg.sendEmojiUpdate(msg);
  }

  outgoingEmojis(): EmojiMessage[] {
    return this.outgoingEmojis_
      .filter(
        (e) =>
          this.mg.ticks() - e.createdAt <
          this.mg.config().emojiMessageDuration(),
      )
      .sort((a, b) => b.createdAt - a.createdAt);
  }

  canSendEmoji(recipient: Player | typeof AllPlayers): boolean {
    const recipientID =
      recipient == AllPlayers ? AllPlayers : recipient.smallID();
    const prevMsgs = this.outgoingEmojis_.filter(
      (msg) => msg.recipientID == recipientID,
    );
    for (const msg of prevMsgs) {
      if (
        this.mg.ticks() - msg.createdAt <
        this.mg.config().emojiMessageCooldown()
      ) {
        return false;
      }
    }
    return true;
  }

  canDonate(recipient: Player): boolean {
    if (
      recipient.type() == PlayerType.Human &&
      this.mg.config().gameConfig().gameMode == GameMode.FFA
    ) {
      return false;
    }

    if (!this.isFriendly(recipient)) {
      return false;
    }
    for (const donation of this.sentDonations) {
      if (donation.recipient == recipient) {
        if (
          this.mg.ticks() - donation.tick <
          this.mg.config().donateCooldown()
        ) {
          return false;
        }
      }
    }
    return true;
  }

  donateTroops(recipient: Player, troops: number): void {
    this.sentDonations.push(new Donation(recipient, this.mg.ticks()));
    recipient.addTroops(this.removeTroops(troops));
    this.mg.displayMessage(
      `Sent ${renderTroops(troops)} troops to ${recipient.name()}`,
      MessageType.INFO,
      this.id(),
    );
    this.mg.displayMessage(
      `Received ${renderTroops(troops)} troops from ${this.name()}`,
      MessageType.SUCCESS,
      recipient.id(),
    );
  }
  donateGold(recipient: Player, gold: number): void {
    this.sentDonations.push(new Donation(recipient, this.mg.ticks()));
    recipient.addGold(this.removeGold(gold));
    this.mg.displayMessage(
      `Sent ${renderNumber(gold)} gold to ${recipient.name()}`,
      MessageType.INFO,
      this.id(),
    );
    this.mg.displayMessage(
      `Received ${renderNumber(gold)} gold from ${this.name()}`,
      MessageType.SUCCESS,
      recipient.id(),
    );
  }

  hasEmbargoAgainst(other: Player): boolean {
    return this.embargoes.has(other.id());
  }

  canTrade(other: Player): boolean {
    const embargo =
      other.hasEmbargoAgainst(this) || this.hasEmbargoAgainst(other);
    return !embargo && other.id() != this.id();
  }

  addEmbargo(other: PlayerID): void {
    this.embargoes.add(other);
  }

  stopEmbargo(other: PlayerID): void {
    this.embargoes.delete(other);
  }

  tradingPartners(): Player[] {
    return this.mg
      .players()
      .filter((other) => other != this && this.canTrade(other));
  }

  team(): Team | null {
    return this._team;
  }

  isOnSameTeam(other: Player): boolean {
    if (other == this) {
      return false;
    }
    if (this.team() == null || other.team() == null) {
      return false;
    }
    return this._team == other.team();
  }

  isFriendly(other: Player): boolean {
    return this.isOnSameTeam(other) || this.isAlliedWith(other);
  }

  gold(): Gold {
    return Number(this._gold);
  }

  addGold(toAdd: Gold): void {
    this._gold += toInt(toAdd);
  }

  removeGold(toRemove: Gold): number {
    if (toRemove <= 1) {
      return 0;
    }
    const actualRemoved = minInt(this._gold, toInt(toRemove));
    this._gold -= actualRemoved;
    return Number(actualRemoved);
  }

  population(): number {
    return Number(this._troops + this._workers);
  }
  workers(): number {
    return Math.max(1, Number(this._workers));
  }
  addWorkers(toAdd: number): void {
    this._workers += toInt(toAdd);
  }
  removeWorkers(toRemove: number): void {
    this._workers = maxInt(1n, this._workers - toInt(toRemove));
  }

  targetTroopRatio(): number {
    return Number(this._targetTroopRatio) / 100;
  }

  setTargetTroopRatio(target: number): void {
    if (target < 0 || target > 1) {
      throw new Error(
        `invalid targetTroopRatio ${target} set on player ${PlayerImpl}`,
      );
    }
    this._targetTroopRatio = toInt(target * 100);
  }
  public defensivePosture(): "retreat" | "balanced" | "hold" {
    return this._defensivePosture;
  }
  public setDefensivePosture(p: "retreat" | "balanced" | "hold") {
    this._defensivePosture = p;
  }

  troops(): number {
    return Number(this._troops);
  }

  addTroops(troops: number): void {
    if (troops < 0) {
      this.removeTroops(-1 * troops);
      return;
    }
    this._troops += toInt(troops);
  }
  removeTroops(troops: number): number {
    if (troops <= 1) {
      return 0;
    }
    const toRemove = minInt(this._troops, toInt(troops));
    this._troops -= toRemove;
    return Number(toRemove);
  }

  captureUnit(unit: Unit): void {
    if (unit.owner() == this) {
      throw new Error(`Cannot capture unit, ${this} already owns ${unit}`);
    }
    const prev = unit.owner();
    (prev as PlayerImpl)._units = (prev as PlayerImpl)._units.filter(
      (u) => u != unit,
    );
    (unit as UnitImpl)._owner = this;
    this._units.push(unit as UnitImpl);
    this.mg.addUpdate(unit.toUpdate());
    this.mg.displayMessage(
      `${unit.type()} captured by ${this.displayName()}`,
      MessageType.ERROR,
      prev.id(),
    );
    this.mg.displayMessage(
      `Captured ${unit.type()} from ${prev.displayName()}`,
      MessageType.SUCCESS,
      this.id(),
    );
  }

  buildUnit(
    type: UnitType,
    troops: number,
    spawnTile: TileRef,
    unitSpecificInfos: UnitSpecificInfos = {},
  ): UnitImpl {
    const cost = this.mg.unitInfo(type).cost(this);
    const b = new UnitImpl(
      type,
      this.mg,
      spawnTile,
      troops,
      this.mg.nextUnitID(),
      this,
      unitSpecificInfos,
    );
    this._units.push(b);
    this.removeGold(cost);
    this.removeTroops(troops);
    this.mg.addUpdate(b.toUpdate());
    this.mg.addUnit(b);

    return b;
  }

  public buildableUnits(tile: TileRef): BuildableUnit[] {
    const validTiles = this.validStructureSpawnTiles(tile);
    return Object.values(UnitType).map((u) => {
      return {
        type: u,
        canBuild: this.canBuild(u, tile, validTiles) != false,
        cost: this.mg.config().unitInfo(u).cost(this),
      } as BuildableUnit;
    });
  }

  canBuild(
    unitType: UnitType,
    targetTile: TileRef,
    validTiles: TileRef[] | null = null,
  ): TileRef | false {
    // prevent the building of nukes and nuke related buildings
    if (this.mg.config().disableNukes()) {
      if (
        unitType === UnitType.MissileSilo ||
        unitType === UnitType.MIRV ||
        unitType === UnitType.AtomBomb ||
        unitType === UnitType.HydrogenBomb ||
        unitType === UnitType.SAMLauncher ||
        unitType === UnitType.SAMMissile ||
        unitType === UnitType.MIRVWarhead
      ) {
        return false;
      }
    }

    const cost = this.mg.unitInfo(unitType).cost(this);
    if (!this.isAlive() || this.gold() < cost) {
      return false;
    }
    switch (unitType) {
      case UnitType.MIRV:
        if (!this.mg.hasOwner(targetTile)) {
          return false;
        }
        return this.nukeSpawn(targetTile);
      case UnitType.AtomBomb:
      case UnitType.HydrogenBomb:
        return this.nukeSpawn(targetTile);
      case UnitType.MIRVWarhead:
        return targetTile;
      case UnitType.Port:
        return this.portSpawn(targetTile, validTiles);
      case UnitType.Warship:
        return this.warshipSpawn(targetTile);
      case UnitType.Shell:
      case UnitType.SAMMissile:
        return targetTile;
      case UnitType.TransportShip:
        return this.transportShipSpawn(targetTile);
      case UnitType.TradeShip:
        return this.tradeShipSpawn(targetTile);
      case UnitType.MissileSilo:
      case UnitType.DefensePost:
      case UnitType.SAMLauncher:
      case UnitType.City:
      case UnitType.Construction:
        return this.landBasedStructureSpawn(targetTile, validTiles);
      default:
        assertNever(unitType);
    }
  }

  nukeSpawn(tile: TileRef): TileRef | false {
    const owner = this.mg.owner(tile);
    if (owner.isPlayer()) {
      if (this.isOnSameTeam(owner)) {
        return false;
      }
    }
    // only get missilesilos that are not on cooldown
    const spawns = this.units(UnitType.MissileSilo)
      .map((u) => u as Unit)
      .filter((silo) => {
        return !silo.isCooldown();
      })
      .sort(distSortUnit(this.mg, tile));
    if (spawns.length == 0) {
      return false;
    }
    return spawns[0].tile();
  }

  portSpawn(tile: TileRef, validTiles: TileRef[]): TileRef | false {
    const spawns = Array.from(
      this.mg.bfs(
        tile,
        manhattanDistFN(tile, this.mg.config().radiusPortSpawn()),
      ),
    )
      .filter((t) => this.mg.owner(t) == this && this.mg.isOceanShore(t))
      .sort(
        (a, b) =>
          this.mg.manhattanDist(a, tile) - this.mg.manhattanDist(b, tile),
      );
    const validTileSet = new Set(
      validTiles ?? this.validStructureSpawnTiles(tile),
    );
    for (const t of spawns) {
      if (validTileSet.has(t)) {
        return t;
      }
    }
    return false;
  }

  warshipSpawn(tile: TileRef): TileRef | false {
    if (!this.mg.isOcean(tile)) {
      return false;
    }
    const spawns = this.units(UnitType.Port).sort(
      (a, b) =>
        this.mg.manhattanDist(a.tile(), tile) -
        this.mg.manhattanDist(b.tile(), tile),
    );
    if (spawns.length == 0) {
      return false;
    }
    return spawns[0].tile();
  }

  landBasedStructureSpawn(
    tile: TileRef,
    validTiles: TileRef[] | null = null,
  ): TileRef | false {
    const tiles = validTiles ?? this.validStructureSpawnTiles(tile);
    if (tiles.length == 0) {
      return false;
    }
    return tiles[0];
  }

  private validStructureSpawnTiles(tile: TileRef): TileRef[] {
    if (this.mg.owner(tile) != this) {
      return [];
    }
    const searchRadius = 15;
    const searchRadiusSquared = searchRadius ** 2;
    const types = Object.values(UnitType).filter((unitTypeValue) => {
      return this.mg.config().unitInfo(unitTypeValue).territoryBound;
    });

    const nearbyUnits = this.mg
      .nearbyUnits(tile, searchRadius * 2, types)
      .map((u) => u.unit);
    const nearbyTiles = this.mg.bfs(tile, (gm, t) => {
      return (
        this.mg.euclideanDistSquared(tile, t) < searchRadiusSquared &&
        gm.ownerID(t) == this.smallID()
      );
    });
    const validSet: Set<TileRef> = new Set(nearbyTiles);

    const minDistSquared = this.mg.config().structureMinDist() ** 2;
    for (const t of nearbyTiles) {
      for (const unit of nearbyUnits) {
        if (this.mg.euclideanDistSquared(unit.tile(), t) < minDistSquared) {
          validSet.delete(t);
          break;
        }
      }
    }
    const valid = Array.from(validSet);
    valid.sort(
      (a, b) =>
        this.mg.euclideanDistSquared(a, tile) -
        this.mg.euclideanDistSquared(b, tile),
    );
    return valid;
  }

  transportShipSpawn(targetTile: TileRef): TileRef | false {
    if (!this.mg.isShore(targetTile)) {
      return false;
    }
    const spawn = closestShoreFromPlayer(this.mg, this, targetTile);
    if (spawn == null) {
      return false;
    }
    return spawn;
  }

  tradeShipSpawn(targetTile: TileRef): TileRef | false {
    const spawns = this.units(UnitType.Port).filter(
      (u) => u.tile() == targetTile,
    );
    if (spawns.length == 0) {
      return false;
    }
    return spawns[0].tile();
  }
  lastTileChange(): Tick {
    return this._lastTileChange;
  }

  hash(): number {
    return (
      simpleHash(this.id()) * (this.population() + this.numTilesOwned()) +
      this._units.reduce((acc, unit) => acc + unit.hash(), 0)
    );
  }
  toString(): string {
    return `Player:{name:${this.info().name},clientID:${
      this.info().clientID
    },isAlive:${this.isAlive()},troops:${
      this._troops
    },numTileOwned:${this.numTilesOwned()}}]`;
  }

  public playerProfile(): PlayerProfile {
    const rel = {
      relations: Object.fromEntries(
        this.allRelationsSorted().map(({ player, relation }) => [
          player.smallID(),
          relation,
        ]),
      ),
      alliances: this.alliances().map((a) => a.other(this).smallID()),
    };
    return rel;
  }

  public canBoat(tile: TileRef): TileRef | false {
    if (
      this.units(UnitType.TransportShip).length >=
      this.mg.config().boatMaxNumber()
    ) {
      return false;
    }

    const dst = targetTransportTile(this.mg, tile);
    if (dst == null) {
      return false;
    }

    const other = this.mg.owner(tile);
    if (other == this) {
      return false;
    }
    if (other.isPlayer() && this.isFriendly(other)) {
      return false;
    }

    if (this.mg.isOceanShore(dst)) {
      let myPlayerBordersOcean = false;
      for (const bt of this.borderTiles()) {
        if (this.mg.isOceanShore(bt)) {
          myPlayerBordersOcean = true;
          break;
        }
      }

      let otherPlayerBordersOcean = false;
      if (!this.mg.hasOwner(tile)) {
        otherPlayerBordersOcean = true;
      } else {
        for (const bt of (other as Player).borderTiles()) {
          if (this.mg.isOceanShore(bt)) {
            otherPlayerBordersOcean = true;
            break;
          }
        }
      }

      if (myPlayerBordersOcean && otherPlayerBordersOcean) {
        return this.canBuild(UnitType.TransportShip, dst);
      } else {
        return false;
      }
    }

    // Now we are boating in a lake, so do a bfs from target until we find
    // a border tile owned by the player

    const tiles = this.mg.bfs(
      dst,
      andFN(
        manhattanDistFN(dst, 300),
        (_, t: TileRef) => this.mg.isLake(t) || this.mg.isShore(t),
      ),
    );

    const sorted = Array.from(tiles).sort(
      (a, b) => this.mg.manhattanDist(dst, a) - this.mg.manhattanDist(dst, b),
    );

    for (const t of sorted) {
      if (this.mg.owner(t) == this) {
        return this.canBuild(UnitType.TransportShip, dst);
      }
    }
    return false;
  }

  createAttack(
    target: Player | TerraNullius,
    troops: number,
    sourceTile: TileRef,
  ): Attack {
    const attack = new AttackImpl(
      this._pseudo_random.nextID(),
      target,
      this,
      troops,
      sourceTile,
    );
    this._outgoingAttacks.push(attack);
    if (target.isPlayer()) {
      (target as PlayerImpl)._incomingAttacks.push(attack);
    }
    return attack;
  }
  outgoingAttacks(): Attack[] {
    return this._outgoingAttacks;
  }
  incomingAttacks(): Attack[] {
    return this._incomingAttacks;
  }

  public canAttack(tile: TileRef): boolean {
    if (
      this.mg.hasOwner(tile) &&
      this.mg.config().numSpawnPhaseTurns() +
        this.mg.config().spawnImmunityDuration() >
        this.mg.ticks()
    ) {
      return false;
    }

    if (this.mg.owner(tile) == this) {
      return false;
    }
    if (this.mg.hasOwner(tile)) {
      const other = this.mg.owner(tile) as Player;
      if (this.isFriendly(other)) {
        return false;
      }
    }

    if (!this.mg.isLand(tile)) {
      return false;
    }
    if (this.mg.hasOwner(tile)) {
      return this.sharesBorderWith(this.mg.owner(tile));
    } else {
      for (const t of this.mg.bfs(
        tile,
        andFN(
          (gm, t) => !gm.hasOwner(t) && gm.isLand(t),
          manhattanDistFN(tile, 200),
        ),
      )) {
        for (const n of this.mg.neighbors(t)) {
          if (this.mg.owner(n) == this) {
            return true;
          }
        }
      }
      return false;
    }
  }

  // It's a probability list, so if an element appears twice it's because it's
  // twice more likely to be picked later.
  tradingPorts(port: Unit): Unit[] {
    const ports = this.mg
      .players()
      .filter((p) => p != port.owner() && p.canTrade(port.owner()))
      .flatMap((p) => p.units(UnitType.Port))
      .sort((p1, p2) => {
        return (
          this.mg.manhattanDist(port.tile(), p1.tile()) -
          this.mg.manhattanDist(port.tile(), p2.tile())
        );
      });

    // Make close ports twice more likely by putting them again
    for (
      let i = 0;
      i < this.mg.config().proximityBonusPortsNb(ports.length);
      i++
    ) {
      ports.push(ports[i]);
    }

    // Make ally ports twice more likely by putting them again
    this.mg
      .players()
      .filter((p) => p != port.owner() && p.canTrade(port.owner()))
      .filter((p) => p.isAlliedWith(port.owner()))
      .flatMap((p) => p.units(UnitType.Port))
      .forEach((p) => ports.push(p));

    return ports;
  }
}<|MERGE_RESOLUTION|>--- conflicted
+++ resolved
@@ -69,13 +69,9 @@
   // 0 to 100
   private _targetTroopRatio: bigint;
 
-<<<<<<< HEAD
   private _defensivePosture: "retreat" | "balanced" | "hold" = "balanced";
 
-  isTraitor_ = false;
-=======
   markedTraitorTick = -1;
->>>>>>> 9edc82b3
 
   private embargoes: Set<PlayerID> = new Set();
 
