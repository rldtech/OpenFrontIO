import { PriorityQueue } from "@datastructures-js/priority-queue";
import { consolex } from "../Consolex";
import { GameMap, TileRef } from "../game/GameMap";
import { AStar, PathFindResultType } from "./AStar";

export class SerialAStar implements AStar {
  private fwdOpenSet: PriorityQueue<{
    tile: TileRef;
    fScore: number;
  }>;

  private bwdOpenSet: PriorityQueue<{
    tile: TileRef;
    fScore: number;
  }>;

  private fwdCameFrom: Map<TileRef, TileRef>;
  private bwdCameFrom: Map<TileRef, TileRef>;
  private fwdGScore: Map<TileRef, number>;
  private bwdGScore: Map<TileRef, number>;
  private meetingPoint: TileRef | null;
  public completed: boolean;
  private sources: TileRef[];
  private closestSource: TileRef;

  constructor(
    src: TileRef | TileRef[],
    private dst: TileRef,
    private iterations: number,
    private maxTries: number,
    private gameMap: GameMap,
  ) {
    this.fwdOpenSet = new PriorityQueue<{
      tile: TileRef;
      fScore: number;
    }>((a, b) => a.fScore - b.fScore);

    this.bwdOpenSet = new PriorityQueue<{
      tile: TileRef;
      fScore: number;
    }>((a, b) => a.fScore - b.fScore);

    this.fwdCameFrom = new Map<TileRef, TileRef>();
    this.bwdCameFrom = new Map<TileRef, TileRef>();
    this.fwdGScore = new Map<TileRef, number>();
    this.bwdGScore = new Map<TileRef, number>();
    this.meetingPoint = null;
    this.completed = false;

    this.sources = Array.isArray(src) ? src : [src];
    this.closestSource = this.findClosestSource(dst);

    // Initialize forward search with source point(s)
    this.sources.forEach((startPoint) => {
      this.fwdGScore.set(startPoint, 0);
      this.fwdOpenSet.enqueue({
        tile: startPoint,
        fScore: this.heuristic(startPoint, dst),
      });
    });

    // Initialize backward search from destination
    this.bwdGScore.set(dst, 0);
    this.bwdOpenSet.enqueue({
      tile: dst,
      fScore: this.heuristic(dst, this.findClosestSource(dst)),
    });
  }

  private findClosestSource(tile: TileRef): TileRef {
    return this.sources.reduce((closest, source) =>
      this.heuristic(tile, source) < this.heuristic(tile, closest)
        ? source
        : closest,
    );
  }

  compute(): PathFindResultType {
    if (this.completed) return PathFindResultType.Completed;

    this.maxTries -= 1;
    let iterations = this.iterations;

    while (!this.fwdOpenSet.isEmpty() && !this.bwdOpenSet.isEmpty()) {
      iterations--;
      if (iterations <= 0) {
        if (this.maxTries <= 0) {
          return PathFindResultType.PathNotFound;
        }
        return PathFindResultType.Pending;
      }

      // Process forward search
      const fwdCurrent = this.fwdOpenSet.dequeue()!.tile;

      // Check if we've found a meeting point
      if (this.bwdGScore.has(fwdCurrent)) {
        this.meetingPoint = fwdCurrent;
        this.completed = true;
        return PathFindResultType.Completed;
      }

      this.expandTileRef(fwdCurrent, true);

      // Process backward search
      const bwdCurrent = this.bwdOpenSet.dequeue()!.tile;

      // Check if we've found a meeting point
      if (this.fwdGScore.has(bwdCurrent)) {
        this.meetingPoint = bwdCurrent;
        this.completed = true;
        return PathFindResultType.Completed;
      }

      this.expandTileRef(bwdCurrent, false);
    }

    return this.completed
      ? PathFindResultType.Completed
      : PathFindResultType.PathNotFound;
  }

  private expandTileRef(current: TileRef, isForward: boolean) {
    for (const neighbor of this.gameMap.neighbors(current)) {
      if (
        neighbor != (isForward ? this.dst : this.closestSource) &&
        !this.gameMap.isWater(neighbor)
      )
        continue;

      const gScore = isForward ? this.fwdGScore : this.bwdGScore;
      const openSet = isForward ? this.fwdOpenSet : this.bwdOpenSet;
      const cameFrom = isForward ? this.fwdCameFrom : this.bwdCameFrom;

      const tentativeGScore =
        gScore.get(current)! + this.gameMap.cost(neighbor);

      if (!gScore.has(neighbor) || tentativeGScore < gScore.get(neighbor)!) {
        cameFrom.set(neighbor, current);
        gScore.set(neighbor, tentativeGScore);
        const fScore =
          tentativeGScore +
          this.heuristic(neighbor, isForward ? this.dst : this.closestSource);
        openSet.enqueue({ tile: neighbor, fScore: fScore });
      }
    }
  }

  private heuristic(a: TileRef, b: TileRef): number {
    try {
      return (
        1.1 *
        (Math.abs(this.gameMap.x(a) - this.gameMap.x(b)) +
          Math.abs(this.gameMap.y(a) - this.gameMap.y(b)))
      );
<<<<<<< HEAD
    } catch (e) {
      consolex.log("uh oh", e);
=======
    } catch {
      consolex.log("uh oh");
>>>>>>> d49272e1
      return 0;
    }
  }

  public reconstructPath(): TileRef[] {
    if (!this.meetingPoint) return [];

    // Reconstruct path from start to meeting point
    const fwdPath: TileRef[] = [this.meetingPoint];
    let current = this.meetingPoint;

    while (this.fwdCameFrom.has(current)) {
      current = this.fwdCameFrom.get(current)!;
      fwdPath.unshift(current);
    }

    // Reconstruct path from meeting point to goal
    current = this.meetingPoint;

    while (this.bwdCameFrom.has(current)) {
      current = this.bwdCameFrom.get(current)!;
      fwdPath.push(current);
    }

    return fwdPath;
  }
}<|MERGE_RESOLUTION|>--- conflicted
+++ resolved
@@ -153,13 +153,8 @@
         (Math.abs(this.gameMap.x(a) - this.gameMap.x(b)) +
           Math.abs(this.gameMap.y(a) - this.gameMap.y(b)))
       );
-<<<<<<< HEAD
-    } catch (e) {
-      consolex.log("uh oh", e);
-=======
     } catch {
       consolex.log("uh oh");
->>>>>>> d49272e1
       return 0;
     }
   }
