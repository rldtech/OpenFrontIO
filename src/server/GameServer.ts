import { Logger } from "winston";
import WebSocket from "ws";
import {
  AllPlayersStats,
  ClientID,
  ClientMessage,
  ClientMessageSchema,
  ClientSendWinnerMessage,
  GameConfig,
  GameInfo,
  GameStartInfo,
  GameStartInfoSchema,
  Intent,
  PlayerRecord,
  ServerDesyncSchema,
  ServerPrestartMessageSchema,
  ServerStartGameMessageSchema,
  ServerTurnMessageSchema,
  Turn,
} from "../core/Schemas";
import { createGameRecord } from "../core/Util";
import { ServerConfig } from "../core/configuration/Config";
import { GameType } from "../core/game/Game";
import { archive } from "./Archive";
import { Client } from "./Client";
import { gatekeeper } from "./Gatekeeper";
export enum GamePhase {
  Lobby = "LOBBY",
  Active = "ACTIVE",
  Finished = "FINISHED",
}

export class GameServer {
  private sentDesyncMessageClients = new Set<ClientID>();

  private maxGameDuration = 3 * 60 * 60 * 1000; // 3 hours

  private turns: Turn[] = [];
  private intents: Intent[] = [];
  public activeClients: Client[] = [];
  // Used for record record keeping
  private allClients: Map<ClientID, Client> = new Map();
  private _hasStarted = false;
  private _startTime: number | null = null;

  private endTurnIntervalID;

  private lastPingUpdate = 0;

  private winner: ClientSendWinnerMessage | null = null;
  // This field is currently only filled at victory
  private allPlayersStats: AllPlayersStats = {};

  private gameStartInfo: GameStartInfo;

  private log: Logger;

  private _hasPrestarted = false;

  constructor(
    public readonly id: string,
    readonly log_: Logger,
    public readonly createdAt: number,
    private config: ServerConfig,
    public gameConfig: GameConfig,
  ) {
    this.log = log_.child({ gameID: id });
  }

  public updateGameConfig(gameConfig: Partial<GameConfig>): void {
    if (typeof gameConfig.gameMap !== "undefined") {
      this.gameConfig.gameMap = gameConfig.gameMap;
    }
    if (typeof gameConfig.difficulty !== "undefined") {
      this.gameConfig.difficulty = gameConfig.difficulty;
    }
    if (typeof gameConfig.disableNPCs !== "undefined") {
      this.gameConfig.disableNPCs = gameConfig.disableNPCs;
    }
    if (typeof gameConfig.disableNukes !== "undefined") {
      this.gameConfig.disableNukes = gameConfig.disableNukes;
    }
    if (typeof gameConfig.bots !== "undefined") {
      this.gameConfig.bots = gameConfig.bots;
    }
    if (typeof gameConfig.infiniteGold !== "undefined") {
      this.gameConfig.infiniteGold = gameConfig.infiniteGold;
    }
    if (typeof gameConfig.infiniteTroops !== "undefined") {
      this.gameConfig.infiniteTroops = gameConfig.infiniteTroops;
    }
    if (typeof gameConfig.instantBuild !== "undefined") {
      this.gameConfig.instantBuild = gameConfig.instantBuild;
    }
    if (typeof gameConfig.gameMode !== "undefined") {
      this.gameConfig.gameMode = gameConfig.gameMode;
    }
  }

  public addClient(client: Client, lastTurn: number) {
    this.log.info("client (re)joining game", {
      clientID: client.clientID,
      persistentID: client.persistentID,
      clientIP: client.ip,
      isRejoin: lastTurn > 0,
    });

    if (
      this.gameConfig.gameType == GameType.Public &&
      this.activeClients.filter(
        (c) => c.ip == client.ip && c.clientID != client.clientID,
      ).length >= 3
    ) {
      this.log.warn("cannot add client, already have 3 ips", {
        clientID: client.clientID,
        clientIP: client.ip,
      });
      return;
    }

    // Remove stale client if this is a reconnect
    const existing = this.activeClients.find(
      (c) => c.clientID == client.clientID,
    );
    if (existing != null) {
      existing.ws.removeAllListeners("message");
    }
    this.activeClients = this.activeClients.filter(
      (c) => c.clientID != client.clientID,
    );
    this.activeClients.push(client);
    client.lastPing = Date.now();

    this.allClients.set(client.clientID, client);

    client.ws.on(
      "message",
      gatekeeper.wsHandler(client.ip, async (message: string) => {
        try {
          let clientMsg: ClientMessage | null = null;
          try {
            clientMsg = ClientMessageSchema.parse(JSON.parse(message));
          } catch (error) {
            throw Error(`error parsing schema for ${client.ip}`);
          }
          const c = this.allClients.get(clientMsg.clientID);
          if (typeof c !== "undefined") {
            if (c.persistentID != clientMsg.persistentID) {
              this.log.warn(
<<<<<<< HEAD
                `Client ID ${clientMsg.clientID} sent incorrect id ${clientMsg.persistentID}, does not match persistent id ${c.persistentID}`,
=======
                `Client ID ${clientMsg.clientID} sent incorrect id ${clientMsg.persistentID}, does not match persistent id ${client.persistentID}`,
                {
                  clientID: clientMsg.clientID,
                  persistentID: clientMsg.persistentID,
                },
>>>>>>> c4c4920b
              );
              return;
            }
          }

          // Clear out persistent id to make sure it doesn't get sent to other clients.
          clientMsg.persistentID = null;

          if (clientMsg.type == "intent") {
            if (clientMsg.gameID == this.id) {
              this.addIntent(clientMsg.intent);
            } else {
              this.log.warn("client sent to wrong game", {
                clientID: clientMsg.clientID,
                persistentID: clientMsg.persistentID,
              });
            }
          }
          if (clientMsg.type == "ping") {
            this.lastPingUpdate = Date.now();
            client.lastPing = Date.now();
          }
          if (clientMsg.type == "hash") {
            client.hashes.set(clientMsg.turnNumber, clientMsg.hash);
          }
          if (clientMsg.type == "winner") {
            this.winner = clientMsg;
            this.allPlayersStats = clientMsg.allPlayersStats;
          }
        } catch (error) {
          this.log.info(
            `error handline websocket request in game server: ${error}`,
            {
              clientID: client.clientID,
            },
          );
        }
      }),
    );
    client.ws.on("close", () => {
      this.log.info("client disconnected", {
        clientID: client.clientID,
        persistentID: client.persistentID,
      });
      this.activeClients = this.activeClients.filter(
        (c) => c.clientID != client.clientID,
      );
    });
    client.ws.on("error", (error: Error) => {
      if ((error as any).code === "WS_ERR_UNEXPECTED_RSV_1") {
        client.ws.close(1002);
      }
    });

    // In case a client joined the game late and missed the start message.
    if (this._hasStarted) {
      this.sendStartGameMsg(client.ws, lastTurn);
    }
  }

  public numClients(): number {
    return this.activeClients.length;
  }

  public startTime(): number {
    if (this._startTime !== null && this._startTime > 0) {
      return this._startTime;
    } else {
      //game hasn't started yet, only works for public games
      return this.createdAt + this.config.gameCreationRate();
    }
  }

  public prestart() {
    if (this.hasStarted()) {
      return;
    }
    this._hasPrestarted = true;

    const prestartMsg = ServerPrestartMessageSchema.safeParse({
      type: "prestart",
      gameMap: this.gameConfig.gameMap,
    });

    if (!prestartMsg.success) {
      console.error(
        `error creating prestart message for game ${this.id}, ${prestartMsg.error}`.substring(
          0,
          250,
        ),
      );
      return;
    }

    const msg = JSON.stringify(prestartMsg.data);
    this.activeClients.forEach((c) => {
      this.log.info("sending prestart message", {
        clientID: c.clientID,
        persistentID: c.persistentID,
      });
      c.ws.send(msg);
    });
  }

  public start() {
    if (this._hasStarted) {
      return;
    }
    this._hasStarted = true;
    this._startTime = Date.now();
    // Set last ping to start so we don't immediately stop the game
    // if no client connects/pings.
    this.lastPingUpdate = Date.now();

    this.gameStartInfo = GameStartInfoSchema.parse({
      gameID: this.id,
      config: this.gameConfig,
      players: this.activeClients.map((c) => ({
        playerID: c.playerID,
        username: c.username,
        clientID: c.clientID,
        flag: c.flag,
      })),
    });

    this.endTurnIntervalID = setInterval(
      () => this.endTurn(),
      this.config.turnIntervalMs(),
    );
    this.activeClients.forEach((c) => {
      this.log.info("sending start message", {
        clientID: c.clientID,
        persistentID: c.persistentID,
      });
      this.sendStartGameMsg(c.ws, 0);
    });
  }

  private addIntent(intent: Intent) {
    this.intents.push(intent);
  }

  private sendStartGameMsg(ws: WebSocket, lastTurn: number) {
    try {
      ws.send(
        JSON.stringify(
          ServerStartGameMessageSchema.parse({
            type: "start",
            turns: this.turns.slice(lastTurn),
            gameStartInfo: this.gameStartInfo,
          }),
        ),
      );
    } catch (error) {
      throw new Error(
        `error sending start message for game ${this.id}, ${error}`.substring(
          0,
          250,
        ),
      );
    }
  }

  private endTurn() {
    const pastTurn: Turn = {
      turnNumber: this.turns.length,
      gameID: this.id,
      intents: this.intents,
    };
    this.turns.push(pastTurn);
    this.intents = [];

    this.handleSynchronization();

    let msg = "";
    try {
      msg = JSON.stringify(
        ServerTurnMessageSchema.parse({
          type: "turn",
          turn: pastTurn,
        }),
      );
    } catch (error) {
      this.log.info(
        `error sending message for game: ${error.substring(0, 250)}`,
        {},
      );
      return;
    }

    this.activeClients.forEach((c) => {
      c.ws.send(msg);
    });
  }

  async end() {
    // Close all WebSocket connections
    clearInterval(this.endTurnIntervalID);
    this.allClients.forEach((client) => {
      client.ws.removeAllListeners("message");
      if (client.ws.readyState === WebSocket.OPEN) {
        client.ws.close(1000, "game has ended");
      }
    });
    this.log.info("ending game", { gameID: this.id, turns: this.turns.length });
    try {
      if (this.allClients.size > 0) {
        const playerRecords: PlayerRecord[] = Array.from(
          this.allClients.values(),
        ).map((client) => ({
          ip: client.ip,
          clientID: client.clientID,
          username: client.username,
          persistentID: client.persistentID,
        }));
        archive(
          createGameRecord(
            this.id,
            this.gameStartInfo,
            playerRecords,
            this.turns,
            this._startTime ?? 0,
            Date.now(),
            this.winner?.winner ?? null,
            this.winner?.winnerType ?? null,
            this.allPlayersStats,
          ),
        );
      } else {
        this.log.info("no clients joined, not archiving game", {
          gameID: this.id,
        });
      }
    } catch (error) {
      let errorDetails;
      if (error instanceof Error) {
        errorDetails = {
          message: error.message,
          stack: error.stack,
        };
      } else if (Array.isArray(error)) {
        errorDetails = error; // Now we'll actually see the array contents
      } else {
        try {
          errorDetails = JSON.stringify(error, null, 2);
        } catch (e) {
          errorDetails = String(error);
        }
      }

      this.log.error("Error archiving game record details:", {
        gameId: this.id,
        errorType: typeof error,
        error: errorDetails,
      });
    }
  }

  phase(): GamePhase {
    const now = Date.now();
    const alive: Client[] = [];
    for (const client of this.activeClients) {
      if (now - client.lastPing > 60_000) {
        this.log.info("no pings received, terminating connection", {
          clientID: client.clientID,
          persistentID: client.persistentID,
        });
        if (client.ws.readyState === WebSocket.OPEN) {
          client.ws.close(1000, "no heartbeats received, closing connection");
        }
      } else {
        alive.push(client);
      }
    }
    this.activeClients = alive;
    if (now > this.createdAt + this.maxGameDuration) {
      this.log.warn("game past max duration", {
        gameID: this.id,
      });
      return GamePhase.Finished;
    }

    const noRecentPings = now > this.lastPingUpdate + 20 * 1000;
    const noActive = this.activeClients.length == 0;

    if (this.gameConfig.gameType != GameType.Public) {
      if (this._hasStarted) {
        if (noActive && noRecentPings) {
          this.log.info("private game complete", {
            gameID: this.id,
          });
          return GamePhase.Finished;
        } else {
          return GamePhase.Active;
        }
      } else {
        return GamePhase.Lobby;
      }
    }

    const msSinceCreation = now - this.createdAt;
    const lessThanLifetime = msSinceCreation < this.config.gameCreationRate();
    const notEnoughPlayers =
      this.gameConfig.gameType == GameType.Public &&
      this.gameConfig.maxPlayers &&
      this.activeClients.length < this.gameConfig.maxPlayers;
    if (lessThanLifetime && notEnoughPlayers) {
      return GamePhase.Lobby;
    }
    const warmupOver =
      now > this.createdAt + this.config.gameCreationRate() + 30 * 1000;
    if (noActive && warmupOver && noRecentPings) {
      return GamePhase.Finished;
    }

    return GamePhase.Active;
  }

  hasStarted(): boolean {
    return this._hasStarted || this._hasPrestarted;
  }

  public gameInfo(): GameInfo {
    return {
      gameID: this.id,
      clients: this.activeClients.map((c) => ({
        username: c.username,
        clientID: c.clientID,
      })),
      gameConfig: this.gameConfig,
      msUntilStart: this.isPublic()
        ? this.createdAt + this.config.gameCreationRate()
        : undefined,
    };
  }

  public isPublic(): boolean {
    return this.gameConfig.gameType == GameType.Public;
  }

  private handleSynchronization() {
    if (this.activeClients.length <= 1) {
      return;
    }
    if (this.turns.length % 10 != 0 || this.turns.length < 10) {
      // Check hashes every 10 turns
      return;
    }

    const lastHashTurn = this.turns.length - 10;

    const { mostCommonHash, outOfSyncClients } =
      this.findOutOfSyncClients(lastHashTurn);

    if (outOfSyncClients.length == 0) {
      this.turns[lastHashTurn].hash = mostCommonHash;
      return;
    }

    const serverDesync = ServerDesyncSchema.safeParse({
      type: "desync",
      turn: lastHashTurn,
      correctHash: mostCommonHash,
      clientsWithCorrectHash:
        this.activeClients.length - outOfSyncClients.length,
      totalActiveClients: this.activeClients.length,
    });
    if (!serverDesync.success) {
      this.log.warn("failed to create desync message", {
        gameID: this.id,
        error: serverDesync.error,
      });
      return;
    }

    const desyncMsg = JSON.stringify(serverDesync.data);
    for (const c of outOfSyncClients) {
      if (this.sentDesyncMessageClients.has(c.clientID)) {
        continue;
      }
      this.sentDesyncMessageClients.add(c.clientID);
      this.log.info("sending desync to client", {
        gameID: this.id,
        clientID: c.clientID,
        persistentID: c.persistentID,
      });
      c.ws.send(desyncMsg);
    }
  }

  findOutOfSyncClients(turnNumber: number): {
    mostCommonHash: number | null;
    outOfSyncClients: Client[];
  } {
    const counts = new Map<number, number>();

    // Count occurrences of each hash
    for (const client of this.activeClients) {
      if (client.hashes.has(turnNumber)) {
        const clientHash = client.hashes.get(turnNumber)!;
        counts.set(clientHash, (counts.get(clientHash) || 0) + 1);
      }
    }

    // Find the most common hash
    let mostCommonHash: number | null = null;
    let maxCount = 0;

    for (const [hash, count] of counts.entries()) {
      if (count > maxCount) {
        mostCommonHash = hash;
        maxCount = count;
      }
    }

    // Create a list of clients whose hash doesn't match the most common one
    let outOfSyncClients: Client[] = [];

    for (const client of this.activeClients) {
      if (client.hashes.has(turnNumber)) {
        const clientHash = client.hashes.get(turnNumber)!;
        if (clientHash !== mostCommonHash) {
          outOfSyncClients.push(client);
        }
      }
    }

    // If half clients out of sync assume all are out of sync.
    if (outOfSyncClients.length >= Math.floor(this.activeClients.length / 2)) {
      outOfSyncClients = this.activeClients;
    }

    return {
      mostCommonHash,
      outOfSyncClients,
    };
  }
}<|MERGE_RESOLUTION|>--- conflicted
+++ resolved
@@ -147,15 +147,11 @@
           if (typeof c !== "undefined") {
             if (c.persistentID != clientMsg.persistentID) {
               this.log.warn(
-<<<<<<< HEAD
                 `Client ID ${clientMsg.clientID} sent incorrect id ${clientMsg.persistentID}, does not match persistent id ${c.persistentID}`,
-=======
-                `Client ID ${clientMsg.clientID} sent incorrect id ${clientMsg.persistentID}, does not match persistent id ${client.persistentID}`,
                 {
                   clientID: clientMsg.clientID,
                   persistentID: clientMsg.persistentID,
                 },
->>>>>>> c4c4920b
               );
               return;
             }
