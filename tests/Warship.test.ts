--- conflicted
+++ resolved
@@ -17,40 +17,6 @@
 
 describe("Warship", () => {
   beforeEach(async () => {
-<<<<<<< HEAD
-    game = await setup("half_land_half_ocean", {
-      infiniteGold: true,
-      instantBuild: true,
-    });
-    const player_1_info = new PlayerInfo(
-      undefined,
-      "us",
-      "boat dude",
-      PlayerType.Human,
-      null,
-      "player_1_id",
-    );
-    game.addPlayer(player_1_info);
-    const player_2_info = new PlayerInfo(
-      undefined,
-      "us",
-      "boat dude",
-      PlayerType.Human,
-      null,
-      "player_2_id",
-    );
-    game.addPlayer(player_2_info);
-
-    game.addExecution(
-      new SpawnExecution(
-        game.player(player_1_info.id).info(),
-        game.ref(coastX, 10),
-      ),
-      new SpawnExecution(
-        game.player(player_2_info.id).info(),
-        game.ref(coastX, 15),
-      ),
-=======
     game = await setup(
       "half_land_half_ocean",
       {
@@ -59,6 +25,7 @@
       },
       [
         new PlayerInfo(
+          undefined,
           "us",
           "boat dude",
           PlayerType.Human,
@@ -66,6 +33,7 @@
           "player_1_id",
         ),
         new PlayerInfo(
+          undefined,
           "us",
           "boat dude",
           PlayerType.Human,
@@ -73,7 +41,6 @@
           "player_2_id",
         ),
       ],
->>>>>>> 5136f8ed
     );
 
     while (game.inSpawnPhase()) {
